from django import forms
from django_comments_xtd.forms import XtdCommentForm as BaseCommentForm
from django.utils.translation import gettext as _

from comments.models import CannedResponse


class CommentForm(BaseCommentForm):

    def __init__(self, *args, **kwargs):
        super(CommentForm, self).__init__(*args, **kwargs)
        self.fields['email'].initial = 'noreply@example.com'
        self.fields['email'].widget = forms.HiddenInput()

<<<<<<< HEAD
        canned_responses_choices = [(None, 'Select Canned Response')]

        canned_responses_choices += ([(canned_response.id, f'{canned_response.header} - {canned_response.text}') for canned_response in
                                    CannedResponse.objects.all()])

        self.fields['canned_responses'] = forms.ChoiceField(choices=canned_responses_choices, required=False)
        self.fields['canned_responses'].widget.attrs['class'] = 'canned-response-select'
=======
        self.fields['name'].widget = forms.HiddenInput()
>>>>>>> d955ea29

        self.fields['followup'].initial = False
        self.fields['followup'].widget = forms.HiddenInput()

        self.fields['post_anonymously'] = forms.BooleanField(
            label=_('Don\'t display my username next to my comment'), required=False)

    def get_comment_create_data(self, site_id=None):
        data = super().get_comment_create_data(site_id=site_id)

        if self.cleaned_data['canned_responses']:
            data['comment'] = f'{data["comment"]} {self.cleaned_data["canned_responses"]}'

        if self.cleaned_data['post_anonymously']:
            data['user_email'] = ''
            data['user_name'] = 'Anonymous'
        return data


class AdminCommentForm(CommentForm):

    def __init__(self, *args, **kwargs):
        super(AdminCommentForm, self).__init__(*args, **kwargs)
        self.is_admin = True<|MERGE_RESOLUTION|>--- conflicted
+++ resolved
@@ -12,17 +12,14 @@
         self.fields['email'].initial = 'noreply@example.com'
         self.fields['email'].widget = forms.HiddenInput()
 
-<<<<<<< HEAD
         canned_responses_choices = [(None, 'Select Canned Response')]
-
         canned_responses_choices += ([(canned_response.id, f'{canned_response.header} - {canned_response.text}') for canned_response in
                                     CannedResponse.objects.all()])
 
         self.fields['canned_responses'] = forms.ChoiceField(choices=canned_responses_choices, required=False)
         self.fields['canned_responses'].widget.attrs['class'] = 'canned-response-select'
-=======
+
         self.fields['name'].widget = forms.HiddenInput()
->>>>>>> d955ea29
 
         self.fields['followup'].initial = False
         self.fields['followup'].widget = forms.HiddenInput()
