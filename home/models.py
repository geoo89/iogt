from django.db import models
from django.utils.encoding import force_str
from django.utils.translation import gettext_lazy as _

from modelcluster.contrib.taggit import ClusterTaggableManager
from taggit.models import TaggedItemBase
from modelcluster.fields import ParentalKey
from wagtail.admin.edit_handlers import (FieldPanel,
                                         InlinePanel, MultiFieldPanel,
                                         ObjectList, PageChooserPanel,
                                         StreamFieldPanel, TabbedInterface)
from wagtail.contrib.settings.models import BaseSetting, register_setting
from wagtail.core import blocks
from wagtail.core.fields import StreamField
from wagtail.core.models import Orderable, Page

from wagtail.core.rich_text import get_text_for_indexing
from wagtail.images.blocks import ImageChooserBlock
from wagtail.images.edit_handlers import ImageChooserPanel
from wagtail.search import index
from wagtailmarkdown.blocks import MarkdownBlock

<<<<<<< HEAD
from .blocks import MediaBlock
from messaging.blocks import ChatBotButtonBlock
=======
from comments.models import CommentableMixin
from iogt.views import create_final_external_link

from .blocks import (MediaBlock, SocialMediaLinkBlock,
                     SocialMediaShareButtonBlock)
>>>>>>> 13901f0c


class HomePage(Page):
    template = 'home/home_page.html'

    content_panels = Page.content_panels + [
        MultiFieldPanel([
            InlinePanel('home_page_banners', label=_("Home Page Banner")),
        ], heading=_('Home Page Banners')),
        MultiFieldPanel([
            InlinePanel('featured_content', label=_("Featured Content")),
        ], heading=_('Featured Content')),
    ]

    def get_context(self, request):
        context = super().get_context(request)
        context['banners'] = [
            home_page_banner.banner_page for home_page_banner in self.home_page_banners.filter(banner_page__live=True)
        ]
        context['featured_content'] = [
            featured_content.content for featured_content in self.featured_content.filter(content__live=True)
        ]
        return context


class FeaturedContent(Orderable):
    source = ParentalKey(Page, related_name='featured_content', on_delete=models.CASCADE, blank=True)
    content = models.ForeignKey(Page, on_delete=models.CASCADE)

    panels = [
        PageChooserPanel('content'),
    ]


class HomePageBanner(Orderable):
    source = ParentalKey(Page, related_name='home_page_banners', on_delete=models.CASCADE, blank=True)
    banner_page = models.ForeignKey('home.BannerPage', on_delete=models.CASCADE)

    panels = [
        PageChooserPanel('banner_page'),
    ]


class Section(Page):
    icon = models.ForeignKey(
        'wagtailimages.Image',
        on_delete=models.PROTECT,
        related_name='+',
        blank=True,
        null=True,
    )
    icon_active = models.ForeignKey(
        'wagtailimages.Image',
        on_delete=models.PROTECT,
        related_name='+',
        blank=True,
        null=True,
    )
    color = models.CharField(
        max_length=6,
        blank=True,
        null=True,
    )
    show_in_menus_default = True

    content_panels = Page.content_panels + [
        ImageChooserPanel('icon'),
        ImageChooserPanel('icon_active'),
        FieldPanel('color'),
        MultiFieldPanel([
            InlinePanel('featured_content', max_num=1, label=_("Featured Content")),
        ], heading=_('Featured Content')),
    ]

    def get_context(self, request):
        context = super().get_context(request)
        context['featured_content'] = [
            featured_content.content for featured_content in self.featured_content.filter(content__live=True)
        ]
        context['sub_sections'] = self.get_children().live().type(Section)
        context['articles'] = self.get_children().live().type(Article)
        return context


class ArticleTag(TaggedItemBase):
    """The through model between Article and Tag"""
    content_object = ParentalKey('Article', related_name='tagged_items', on_delete=models.CASCADE)


class ArticleRecommendation(Orderable):
    source = ParentalKey('Article', related_name='recommended_articles', on_delete=models.CASCADE, blank=True)
    article = models.ForeignKey('Article', on_delete=models.CASCADE)

    panels = [
        PageChooserPanel('article')
    ]


class SectionRecommendation(Orderable):
    source = ParentalKey('Article', related_name='recommended_sections', on_delete=models.CASCADE)
    section = models.ForeignKey('Section', on_delete=models.CASCADE)

    panels = [
        PageChooserPanel('section')
    ]


class Article(Page, CommentableMixin):
    lead_image = models.ForeignKey(
        'wagtailimages.Image',
        on_delete=models.PROTECT,
        related_name='+',
        blank=True,
        null=True
    )

    tags = ClusterTaggableManager(through=ArticleTag, blank=True)
    body = StreamField([
        ('heading', blocks.CharBlock(form_classname="full title")),
        ('paragraph', blocks.RichTextBlock()),
        ('markdown', MarkdownBlock(icon='code')),
        ('image', ImageChooserBlock()),
        ('list', blocks.ListBlock(blocks.CharBlock(label="Item"))),
        ('numbered_list', blocks.ListBlock(blocks.CharBlock(label="Item"))),
        ('page', blocks.PageChooserBlock()),
        ('media', MediaBlock(icon='media')),
        ('chat_bot', ChatBotButtonBlock()),
    ])
    show_in_menus_default = True

    def _get_child_block_values(self, block_type):
        searchable_content = []
        for block in self.body:
            if block.block_type == block_type:
                value = force_str(block.value)
                searchable_content.append(get_text_for_indexing(value))
        return searchable_content

    def get_heading_values(self):
        heading_values = self._get_child_block_values('heading')
        return '\n'.join(heading_values)

    def get_paragraph_values(self):
        paragraph_values = self._get_child_block_values('paragraph')
        return '\n'.join(paragraph_values)

    content_panels = Page.content_panels + [
        ImageChooserPanel('lead_image'),
        StreamFieldPanel('body'),
        MultiFieldPanel([
            InlinePanel('recommended_articles', label=_("Recommended Articles")),
            InlinePanel('recommended_sections', label=_("Recommended Sections"))
        ],
            heading='Recommended Content')
    ]

    promote_panels = Page.promote_panels + [
        MultiFieldPanel([FieldPanel("tags"), ], heading='Metadata'),
    ]

    search_fields = [
        index.SearchField('get_heading_values', partial_match=True, boost=1),
        index.SearchField('get_paragraph_values', partial_match=True),
        index.SearchField('title', partial_match=True, boost=2),

        index.FilterField('live')
    ]

    edit_handler = TabbedInterface([
        ObjectList(content_panels, heading='Content'),
        ObjectList(promote_panels, heading='Promote'),
        ObjectList(Page.settings_panels, heading='Settings'),
        ObjectList(CommentableMixin.comments_panels, heading='Comments')
    ])

    def get_context(self, request):
        context = super().get_context(request)
        context['breadcrumbs'] = [crumb for crumb in self.get_ancestors() if not crumb.is_root()]
        context['sections'] = self.get_ancestors().type(Section)
        return context

    def description(self):
        for block in self.body:
            if block.block_type == 'paragraph':
                return block
        return ''


class BannerIndexPage(Page):
    parent_page_types = ['home.HomePage']
    subpage_types = ['home.BannerPage']


class BannerPage(Page):
    parent_page_types = ['home.BannerIndexPage']
    subpage_types = []

    banner_image = models.ForeignKey(
        'wagtailimages.Image',
        related_name='+',
        on_delete=models.PROTECT,
        help_text=_('Image to display as the banner')
    )
    banner_link_page = models.ForeignKey(
        Page, null=True, blank=True, related_name='banners', on_delete=models.PROTECT,
        help_text=_('Optional page to which the banner will link to'))
    external_link = models.URLField(
        null=True, blank=True,
        help_text=_('Optional external link which a banner will link to e.g., https://www.google.com'))

    content_panels = Page.content_panels + [
        ImageChooserPanel('banner_image'),
        PageChooserPanel('banner_link_page'),
        FieldPanel('external_link'),
    ]

    @property
    def final_external_link(self):
        if self.banner_link_page:
            return self.banner_link_page.url
        if self.external_link:
            return create_final_external_link(self.external_link)
        else:
            return "#"


class FooterIndexPage(Page):
    parent_page_types = ['home.HomePage']
    subpage_types = ['home.FooterPage']

    def __str__(self):
        return self.title


class FooterPage(Article):
    parent_page_types = ['home.FooterIndexPage']
    subpage_types = []
    template = 'home/article.html'


@register_setting
class SiteSettings(BaseSetting):
    logo = models.ForeignKey(
        'wagtailimages.Image',
        null=True,
        blank=True,
        on_delete=models.SET_NULL,
        related_name='+'
    )
    show_only_translated_pages = models.BooleanField(
        default=False,
        help_text='When selecting this option, untranslated pages'
                  ' will not be visible to the front end user'
                  ' when viewing a child language of the site')
    # TODO: GA, FB analytics should be global.
    fb_analytics_app_id = models.CharField(
        verbose_name=_('Facebook Analytics App ID'),
        max_length=25,
        null=True,
        blank=True,
        help_text=_(
            "The tracking ID to be used to view Facebook Analytics")
    )
    local_ga_tag_manager = models.CharField(
        verbose_name=_('Local GA Tag Manager'),
        max_length=255,
        null=True,
        blank=True,
        help_text=_(
            "Local GA Tag Manager tracking code (e.g GTM-XXX) to be used to "
            "view analytics on this site only")
    )
    global_ga_tag_manager = models.CharField(
        verbose_name=_('Global GA Tag Manager'),
        max_length=255,
        null=True,
        blank=True,
        help_text=_(
            "Global GA Tag Manager tracking code (e.g GTM-XXX) to be used"
            " to view analytics on more than one site globally")
    )
    local_ga_tracking_code = models.CharField(
        verbose_name=_('Local GA Tracking Code'),
        max_length=255,
        null=True,
        blank=True,
        help_text=_(
            "Local GA tracking code to be used to "
            "view analytics on this site only")
    )
    global_ga_tracking_code = models.CharField(
        verbose_name=_('Global GA Tracking Code'),
        max_length=255,
        null=True,
        blank=True,
        help_text=_(
            "Global GA tracking code to be used"
            " to view analytics on more than one site globally")
    )
    social_media_link = StreamField([
        ('social_media_link', SocialMediaLinkBlock()),
    ], null=True, blank=True)
    social_media_content_sharing_button = StreamField([
        ('social_media_content_sharing_button', SocialMediaShareButtonBlock()),
    ], null=True, blank=True)
    media_file_size_threshold = models.IntegerField(
        default=9437184,
        help_text='Show warning if uploaded media file size is greater than this in bytes. Default is 9 MB')
    allow_anonymous_comment = models.BooleanField(default=False)

    panels = [
        ImageChooserPanel('logo'),
        MultiFieldPanel(
            [
                FieldPanel('show_only_translated_pages'),
            ],
            heading="Multi Language",
        ),
        MultiFieldPanel(
            [
                FieldPanel('fb_analytics_app_id'),
            ],
            heading="Facebook Analytics Settings",
        ),
        MultiFieldPanel(
            [
                FieldPanel('local_ga_tag_manager'),
                FieldPanel('global_ga_tag_manager'),
            ],
            heading="GA Tag Manager Settings",
        ),
        MultiFieldPanel(
            [
                FieldPanel('local_ga_tracking_code'),
                FieldPanel('global_ga_tracking_code'),
            ],
            heading="GA Tracking Code Settings",
        ),
        MultiFieldPanel(
            [
                MultiFieldPanel(
                    [
                        StreamFieldPanel('social_media_link'),
                    ],
                    heading="Social Media Footer Page", ),
            ],
            heading="Social Media Page Links", ),
        MultiFieldPanel(
            [
                MultiFieldPanel(
                    [
                        StreamFieldPanel('social_media_content_sharing_button'),
                    ],
                    heading="Social Media Content Sharing Buttons", ),
            ],
            heading="Social Media Content Sharing Buttons", ),
        MultiFieldPanel(
            [
                FieldPanel('media_file_size_threshold'),
            ],
            heading="Media File Size Threshold",
        ),
        MultiFieldPanel(
            [
                FieldPanel('allow_anonymous_comment'),
            ],
            heading="Allow Anonymous Comment",
        ),
    ]

    def __str__(self):
        return self.site.site_name

    class Meta:
        verbose_name = 'Site Settings'
        verbose_name_plural = 'Site Settings'<|MERGE_RESOLUTION|>--- conflicted
+++ resolved
@@ -20,16 +20,12 @@
 from wagtail.search import index
 from wagtailmarkdown.blocks import MarkdownBlock
 
-<<<<<<< HEAD
-from .blocks import MediaBlock
 from messaging.blocks import ChatBotButtonBlock
-=======
 from comments.models import CommentableMixin
 from iogt.views import create_final_external_link
 
 from .blocks import (MediaBlock, SocialMediaLinkBlock,
                      SocialMediaShareButtonBlock)
->>>>>>> 13901f0c
 
 
 class HomePage(Page):
