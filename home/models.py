--- conflicted
+++ resolved
@@ -1,4 +1,3 @@
-<<<<<<< HEAD
 from django.db import models
 from django.utils.encoding import force_str
 from django.utils.translation import gettext_lazy as _
@@ -6,26 +5,12 @@
 from modelcluster.contrib.taggit import ClusterTaggableManager
 from taggit.models import TaggedItemBase
 from modelcluster.fields import ParentalKey
-from wagtail.admin.edit_handlers import (FieldPanel,
-                                         InlinePanel, MultiFieldPanel,
-                                         ObjectList, PageChooserPanel,
-                                         StreamFieldPanel, TabbedInterface)
-from wagtail.contrib.settings.models import BaseSetting, register_setting
-=======
+from wagtail.admin.edit_handlers import (
+    FieldPanel, InlinePanel, MultiFieldPanel, ObjectList, PageChooserPanel,
+    StreamFieldPanel, TabbedInterface, FieldRowPanel
+)
 from wagtail.contrib.settings.models import BaseSetting
 from wagtail.contrib.settings.registry import register_setting
-
-from comments.models import CommentableMixin
-from django.db import models
-from django.utils.encoding import force_str
-from django.utils.translation import gettext_lazy as _
-from iogt.views import create_final_external_link, check_user_session
-from modelcluster.fields import ParentalKey
-from wagtail.admin.edit_handlers import (FieldPanel, InlinePanel,
-                                         MultiFieldPanel, ObjectList,
-                                         PageChooserPanel, StreamFieldPanel,
-                                         TabbedInterface, FieldRowPanel)
->>>>>>> df416c2a
 from wagtail.core import blocks
 from wagtail.core.fields import StreamField
 from wagtail.core.models import Orderable, Page, Site
@@ -37,7 +22,7 @@
 from wagtailmarkdown.blocks import MarkdownBlock
 
 from comments.models import CommentableMixin
-from iogt.views import create_final_external_link
+from iogt.views import create_final_external_link, check_user_session
 from questionnaires.models import Survey, Poll
 
 from .blocks import (MediaBlock, SocialMediaLinkBlock,
@@ -292,7 +277,6 @@
 
 
 @register_setting
-<<<<<<< HEAD
 class SiteSettings(BaseSetting):
     logo = models.ForeignKey(
         'wagtailimages.Image',
@@ -440,7 +424,7 @@
     class Meta:
         verbose_name = 'Site Settings'
         verbose_name_plural = 'Site Settings'
-=======
+
 class CacheSettings(BaseSetting):
     cache = models.BooleanField(
         default=True,
@@ -458,5 +442,4 @@
     ]
 
     class Meta:
-        verbose_name = "Cache settings"
->>>>>>> df416c2a
+        verbose_name = "Cache settings"