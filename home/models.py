from comments.models import CommentableMixin
from django.db import models
from django.utils.encoding import force_str
from django.utils.translation import gettext_lazy as _
<<<<<<< HEAD
from modelcluster.contrib.taggit import ClusterTaggableManager
from modelcluster.fields import ParentalKey
from taggit.models import TaggedItemBase

from wagtail.core import blocks
from wagtail.core.models import Page, Orderable
from wagtail.core.fields import StreamField
from wagtail.admin.edit_handlers import StreamFieldPanel, FieldPanel, MultiFieldPanel, PageChooserPanel, InlinePanel
=======
from iogt.views import create_final_external_link
from modelcluster.fields import ParentalKey
from wagtail.admin.edit_handlers import (FieldPanel, InlinePanel,
                                         MultiFieldPanel, ObjectList,
                                         PageChooserPanel, StreamFieldPanel,
                                         TabbedInterface)
from wagtail.core import blocks
from wagtail.core.fields import StreamField
from wagtail.core.models import Orderable, Page
>>>>>>> 156ec675
from wagtail.core.rich_text import get_text_for_indexing
from wagtail.images.blocks import ImageChooserBlock
from wagtail.images.edit_handlers import ImageChooserPanel
from wagtail.search import index
from wagtail.snippets.models import register_snippet
from wagtailmarkdown.blocks import MarkdownBlock

from .blocks import MediaBlock


class HomePage(Page):
    template = 'home/section.html'

    content_panels = Page.content_panels + [
        MultiFieldPanel([
            InlinePanel('home_page_banners', label=_("Home Page Banner")),
        ], heading=_('Home Page Banners')),
        MultiFieldPanel([
            InlinePanel('featured_content', label=_("Featured Content")),
        ], heading=_('Featured Content')),
    ]

    def get_context(self, request):
        context = super().get_context(request)
        context['banners'] = [
            home_page_banner.banner_page for home_page_banner in self.home_page_banners.filter(banner_page__live=True)
        ]
        context['featured_content'] = [
            featured_content.content for featured_content in self.featured_content.filter(content__live=True)
        ]
        return context


class FeaturedContent(Orderable):
    source = ParentalKey(Page, related_name='featured_content', on_delete=models.CASCADE, blank=True)
    content = models.ForeignKey(Page, on_delete=models.CASCADE)

    panels = [
        PageChooserPanel('content'),
    ]


class HomePageBanner(Orderable):
    source = ParentalKey(Page, related_name='home_page_banners', on_delete=models.CASCADE, blank=True)
    banner_page = models.ForeignKey('home.BannerPage', on_delete=models.CASCADE)

    panels = [
        PageChooserPanel('banner_page'),
    ]


class Section(Page):
    icon = models.ForeignKey(
        'wagtailimages.Image',
        on_delete=models.PROTECT,
        related_name='+',
        blank=True,
        null=True,
    )
    icon_active = models.ForeignKey(
        'wagtailimages.Image',
        on_delete=models.PROTECT,
        related_name='+',
        blank=True,
        null=True,
    )
    color = models.CharField(
        max_length=6,
        blank=True,
        null=True,
    )
    show_in_menus_default = True

    content_panels = Page.content_panels + [
        ImageChooserPanel('icon'),
        ImageChooserPanel('icon_active'),
        FieldPanel('color'),
    ]

    def get_context(self, request):
        context = super().get_context(request)
        context['articles'] = self.get_children().type(Article)
        return context


<<<<<<< HEAD
class ArticleTag(TaggedItemBase):
    """The through model between Article and Tag"""
    content_object = ParentalKey('Article', related_name='tagged_items', on_delete=models.CASCADE)


class ArticleRecommendation(Orderable):
    source = ParentalKey('Article', related_name='recommended_articles', on_delete=models.CASCADE, blank=True)
    article = models.ForeignKey('Article', on_delete=models.CASCADE)

    panels = [
        PageChooserPanel('article')
    ]


class SectionRecommendation(Orderable):
    source = ParentalKey('Article', related_name='recommended_sections', on_delete=models.CASCADE)
    section = models.ForeignKey('Section', on_delete=models.CASCADE)

    panels = [
        PageChooserPanel('section')
    ]


class Article(Page):
=======
class Article(Page, CommentableMixin):
>>>>>>> 156ec675
    lead_image = models.ForeignKey(
        'wagtailimages.Image',
        on_delete=models.PROTECT,
        related_name='+',
        blank=True,
        null=True
    )

    tags = ClusterTaggableManager(through=ArticleTag, blank=True)
    body = StreamField([
        ('heading', blocks.CharBlock(form_classname="full title")),
        ('paragraph', blocks.RichTextBlock()),
        ('markdown', MarkdownBlock(icon='code')),
        ('image', ImageChooserBlock()),
        ('list', blocks.ListBlock(blocks.CharBlock(label="Item"))),
        ('numbered_list', blocks.ListBlock(blocks.CharBlock(label="Item"))),
        ('page', blocks.PageChooserBlock()),
        ('media', MediaBlock(icon='media')),
    ])
    show_in_menus_default = True

    def _get_child_block_values(self, block_type):
        searchable_content = []
        for block in self.body:
            if block.block_type == block_type:
                value = force_str(block.value)
                searchable_content.append(get_text_for_indexing(value))
        return searchable_content

    def get_heading_values(self):
        heading_values = self._get_child_block_values('heading')
        return '\n'.join(heading_values)

    def get_paragraph_values(self):
        paragraph_values = self._get_child_block_values('paragraph')
        return '\n'.join(paragraph_values)

    content_panels = Page.content_panels + [
        ImageChooserPanel('lead_image'),
        StreamFieldPanel('body'),
        MultiFieldPanel([
            InlinePanel('recommended_articles', label=_("Recommended Articles")),
            InlinePanel('recommended_sections', label=_("Recommended Sections"))
        ],
            heading='Recommended Content')
    ]

    promote_panels = Page.promote_panels + [
        MultiFieldPanel([FieldPanel("tags"), ], heading='Metadata'),
    ]

    search_fields = [
        index.SearchField('get_heading_values', partial_match=True, boost=1),
        index.SearchField('get_paragraph_values', partial_match=True),
        index.SearchField('title', partial_match=True, boost=2),

        index.FilterField('live')
    ]

    edit_handler = TabbedInterface([
        ObjectList(content_panels, heading='Content'),
        ObjectList(Page.promote_panels, heading='Promote'),
        ObjectList(Page.settings_panels, heading='Settings'),
        ObjectList(CommentableMixin.comments_panels, heading='Comments')
    ])

    def get_context(self, request):
        context = super().get_context(request)
        context['breadcrumbs'] = [crumb for crumb in self.get_ancestors() if not crumb.is_root()]
        context['sections'] = self.get_ancestors().type(Section)
        return context

    def description(self):
        for block in self.body:
            if block.block_type == 'paragraph':
                return block
        return ''


class BannerIndexPage(Page):
    parent_page_types = ['home.HomePage']
    subpage_types = ['home.BannerPage']


class BannerPage(Page):
    parent_page_types = ['home.BannerIndexPage']
    subpage_types = []

    banner_image = models.ForeignKey(
        'wagtailimages.Image',
        related_name='+',
        on_delete=models.PROTECT,
        help_text=_('Image to display as the banner')
    )
    banner_link_page = models.ForeignKey(
        Page, null=True, blank=True, related_name='banners', on_delete=models.PROTECT,
        help_text=_('Optional page to which the banner will link to'))
    external_link = models.URLField(
        null=True, blank=True,
        help_text=_('Optional external link which a banner will link to e.g., https://www.google.com'))

    content_panels = Page.content_panels + [
        ImageChooserPanel('banner_image'),
        PageChooserPanel('banner_link_page'),
        FieldPanel('external_link'),
    ]

    @property
    def final_external_link(self):
        if self.banner_link_page:
            return self.banner_link_page.url
        if self.external_link:
            return create_final_external_link(self.external_link)
        else:
            return "#"


@register_snippet
class Footer(models.Model):
    title = models.CharField(max_length=255)
    logos = StreamField([
        ('image', ImageChooserBlock(required=False))
    ], blank=True)
    navigation = StreamField([
        ('link_group', blocks.StructBlock([
            ('title', blocks.CharBlock()),
            ('links', blocks.StreamBlock([
                ('page', blocks.PageChooserBlock())
            ]))
        ], required=False))
    ], blank=True)
    essential = StreamField([
        ('page', blocks.PageChooserBlock()),
    ])

    panels = [
        FieldPanel('title'),
        StreamFieldPanel('logos'),
        StreamFieldPanel('navigation'),
        StreamFieldPanel('essential'),
    ]

    def __str__(self):
        return self.title<|MERGE_RESOLUTION|>--- conflicted
+++ resolved
@@ -2,16 +2,9 @@
 from django.db import models
 from django.utils.encoding import force_str
 from django.utils.translation import gettext_lazy as _
-<<<<<<< HEAD
+
 from modelcluster.contrib.taggit import ClusterTaggableManager
-from modelcluster.fields import ParentalKey
 from taggit.models import TaggedItemBase
-
-from wagtail.core import blocks
-from wagtail.core.models import Page, Orderable
-from wagtail.core.fields import StreamField
-from wagtail.admin.edit_handlers import StreamFieldPanel, FieldPanel, MultiFieldPanel, PageChooserPanel, InlinePanel
-=======
 from iogt.views import create_final_external_link
 from modelcluster.fields import ParentalKey
 from wagtail.admin.edit_handlers import (FieldPanel, InlinePanel,
@@ -21,7 +14,7 @@
 from wagtail.core import blocks
 from wagtail.core.fields import StreamField
 from wagtail.core.models import Orderable, Page
->>>>>>> 156ec675
+
 from wagtail.core.rich_text import get_text_for_indexing
 from wagtail.images.blocks import ImageChooserBlock
 from wagtail.images.edit_handlers import ImageChooserPanel
@@ -107,7 +100,6 @@
         return context
 
 
-<<<<<<< HEAD
 class ArticleTag(TaggedItemBase):
     """The through model between Article and Tag"""
     content_object = ParentalKey('Article', related_name='tagged_items', on_delete=models.CASCADE)
@@ -131,10 +123,7 @@
     ]
 
 
-class Article(Page):
-=======
 class Article(Page, CommentableMixin):
->>>>>>> 156ec675
     lead_image = models.ForeignKey(
         'wagtailimages.Image',
         on_delete=models.PROTECT,
