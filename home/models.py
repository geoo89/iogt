<<<<<<< HEAD
import os

=======
from django.conf import settings
>>>>>>> 948d8a28
from django.contrib.admin.utils import flatten
from django.contrib.auth import get_user_model
from django.core.exceptions import ValidationError
from django.core.files.images import get_image_dimensions
from django.db import models
from django.utils.deconstruct import deconstructible
from django.utils.encoding import force_str
from django.utils.translation import gettext_lazy as _
from modelcluster.contrib.taggit import ClusterTaggableManager
from iogt.settings.base import WAGTAIL_CONTENT_LANGUAGES
from modelcluster.fields import ParentalKey
from rest_framework import status
from taggit.models import TaggedItemBase
from wagtail.admin.edit_handlers import (
    FieldPanel,
    InlinePanel,
    MultiFieldPanel,
    ObjectList,
    PageChooserPanel,
    StreamFieldPanel,
    TabbedInterface
)
from wagtail.contrib.settings.models import BaseSetting
from wagtail.contrib.settings.registry import register_setting
from wagtail.core import blocks
from wagtail.core.fields import StreamField, RichTextField
from wagtail.core.models import Orderable, Page, Site, Locale
from wagtail.core.rich_text import get_text_for_indexing
from wagtail.images.blocks import ImageChooserBlock
from wagtail.images.edit_handlers import ImageChooserPanel
from wagtail.images.models import Image
from wagtail.search import index
from wagtailmarkdown.blocks import MarkdownBlock
from wagtailmenus.models import AbstractFlatMenuItem, BooleanField
from wagtailsvg.models import Svg
from wagtailsvg.edit_handlers import SvgChooserPanel


from messaging.blocks import ChatBotButtonBlock
from comments.models import CommentableMixin
from iogt.views import check_user_session
from questionnaires.models import Survey, Poll, Quiz
from .blocks import (MediaBlock, SocialMediaLinkBlock,
                     SocialMediaShareButtonBlock,
                     EmbeddedQuestionnaireChooserBlock,
                     PageButtonBlock, ArticleChooserBlock)
from .forms import SectionPageForm
from .mixins import PageUtilsMixin
from .utils.progress_manager import ProgressManager

User = get_user_model()


class HomePage(Page):
    template = 'home/home_page.html'
    show_in_menus_default = True

    home_featured_content = StreamField([
        ('page_button', PageButtonBlock()),
        ('embedded_poll', EmbeddedQuestionnaireChooserBlock(target_model='questionnaires.Poll')),
        ('embedded_survey', EmbeddedQuestionnaireChooserBlock(target_model='questionnaires.Survey')),
        ('embedded_quiz', EmbeddedQuestionnaireChooserBlock(target_model='questionnaires.Quiz')),
        ('article', ArticleChooserBlock()),
    ], null=True)

    content_panels = Page.content_panels + [
        MultiFieldPanel([
            InlinePanel('home_page_banners', label=_("Home Page Banner")),
        ], heading=_('Home Page Banners')),
        StreamFieldPanel('home_featured_content')
    ]

    def get_context(self, request):
        check_user_session(request)
        context = super().get_context(request)
        context['banners'] = [
            home_page_banner.banner_page for home_page_banner in
            self.home_page_banners.filter(banner_page__live=True)
        ]
        context['featured_content'] = [
            featured_content.content for featured_content in
            self.featured_content.filter(content__live=True)
        ]
        context["footer"] = FooterPage.objects.live()
        return context


class FeaturedContent(Orderable):
    source = ParentalKey(Page, related_name='featured_content',
                         on_delete=models.CASCADE, blank=True)
    content = models.ForeignKey(Page, on_delete=models.CASCADE)

    panels = [
        PageChooserPanel('content'),
    ]


class HomePageBanner(Orderable):
    source = ParentalKey(Page, related_name='home_page_banners',
                         on_delete=models.CASCADE, blank=True)
    banner_page = models.ForeignKey('home.BannerPage', on_delete=models.CASCADE)

    panels = [
        PageChooserPanel('banner_page'),
    ]


class SectionTaggedItem(TaggedItemBase):
    """The through model between Section and Tag"""
    content_object = ParentalKey('Section', related_name='tagged_items',
                                 on_delete=models.CASCADE)


class ArticleTaggedItem(TaggedItemBase):
    """The through model between Article and Tag"""
    content_object = ParentalKey('Article', related_name='tagged_items',
                                 on_delete=models.CASCADE)


class SectionIndexPage(Page):
    parent_page_types = ['home.HomePage']
    subpage_types = ['home.Section']

    @classmethod
    def get_top_level_sections(cls):
        section_index_page = cls.objects.filter(locale=Locale.get_active()).first()
        if section_index_page:
            return section_index_page.get_children().live()
        return cls.objects.none()


class Section(Page, PageUtilsMixin):
    lead_image = models.ForeignKey(
        'wagtailimages.Image',
        on_delete=models.PROTECT,
        related_name='+',
        blank=True,
        null=True
    )
    icon = models.ForeignKey(
        Svg,
        related_name='+',
        null=True,
        blank=True,
        on_delete=models.PROTECT,
    )
    background_color = models.CharField(
        max_length=8,
        blank=True,
        null=True,
    )
    font_color = models.CharField(
        max_length=8,
        blank=True,
        null=True,
    )

    tags = ClusterTaggableManager(through='SectionTaggedItem', blank=True)
    show_progress_bar = models.BooleanField(default=False)

    show_in_menus_default = True

    promote_panels = Page.promote_panels + [
        MultiFieldPanel([FieldPanel("tags"), ], heading='Metadata'),
    ]

    content_panels = Page.content_panels + [
        ImageChooserPanel('lead_image'),
        SvgChooserPanel('icon'),
        FieldPanel('background_color'),
        FieldPanel('font_color'),
        MultiFieldPanel([
            InlinePanel('featured_content', max_num=1,
                        label=_("Featured Content")),
        ], heading=_('Featured Content')),
    ]

    settings_panels = Page.settings_panels + [
        FieldPanel('show_progress_bar')
    ]

    base_form_class = SectionPageForm

    def get_descendant_articles(self):
        return Article.objects.descendant_of(self).exact_type(Article)

    def get_progress_bar_enabled_ancestor(self):
        return Section.objects.ancestor_of(self, inclusive=True).exact_type(
            Section).filter(
            show_progress_bar=True).first()

    def get_user_progress_dict(self, request):
        progress_manager = ProgressManager(request)
        read_article_count, total_article_count = progress_manager.get_progress(
            self)
        return {
            'read': read_article_count,
            'total': total_article_count
        }

    def get_context(self, request):
        check_user_session(request)
        context = super().get_context(request)
        context['featured_content'] = [
            featured_content.content for featured_content in
            self.featured_content.filter(content__live=True)
        ]
        context['sub_sections'] = self.get_children().live().type(Section)
        context['articles'] = self.get_children().live().type(Article)
        context['surveys'] = self.get_children().live().type(Survey)
        context['polls'] = self.get_children().live().type(Poll)
        context['quizzes'] = self.get_children().live().type(Quiz)

        context['user_progress'] = self.get_user_progress_dict(request)

        return context

    @staticmethod
    def get_progress_bar_eligible_sections():
        """
        Eligibility criteria:
        Sections whose ancestors don't have show_progress_bar=True are eligible to
        show progress bars.
        :return:e
        """
        progress_bar_sections = Section.objects.filter(show_progress_bar=True)
        all_descendants = [list(
            Section.objects.type(Section).descendant_of(section).values_list(
                'pk', flat=True)) for
            section in
            progress_bar_sections]
        all_descendants = set(flatten(all_descendants))

        return Section.objects.exclude(pk__in=all_descendants)


class ArticleRecommendation(Orderable):
    source = ParentalKey('Article', related_name='recommended_articles',
                         on_delete=models.CASCADE, blank=True)
    article = models.ForeignKey('Article', on_delete=models.CASCADE)

    panels = [
        PageChooserPanel('article')
    ]


class Article(Page, PageUtilsMixin, CommentableMixin):
    lead_image = models.ForeignKey(
        'wagtailimages.Image',
        on_delete=models.PROTECT,
        related_name='+',
        blank=True,
        null=True
    )
    icon = models.ForeignKey(
        Svg,
        related_name='+',
        null=True,
        blank=True,
        on_delete=models.SET_NULL,
    )

    tags = ClusterTaggableManager(through='ArticleTaggedItem', blank=True)
    body = StreamField([
        ('heading', blocks.CharBlock(form_classname="full title")),
        ('paragraph', blocks.RichTextBlock(features=settings.WAGTAIL_RICH_TEXT_FIELD_FEATURES)),
        ('markdown', MarkdownBlock(icon='code')),
        ('image', ImageChooserBlock()),
        ('list', blocks.ListBlock(blocks.CharBlock(label="Item"))),
        ('numbered_list', blocks.ListBlock(blocks.CharBlock(label="Item"))),
        ('page_button', PageButtonBlock()),
        ('embedded_poll',
         EmbeddedQuestionnaireChooserBlock(target_model='questionnaires.Poll')),
        ('embedded_survey', EmbeddedQuestionnaireChooserBlock(target_model='questionnaires.Survey')),
        ('embedded_quiz', EmbeddedQuestionnaireChooserBlock(target_model='questionnaires.Quiz')),
        ('media', MediaBlock(icon='media')),
        ('chat_bot', ChatBotButtonBlock()),
    ])
    show_in_menus_default = True

    def _get_child_block_values(self, block_type):
        searchable_content = []
        for block in self.body:
            if block.block_type == block_type:
                value = force_str(block.value)
                searchable_content.append(get_text_for_indexing(value))
        return searchable_content

    def get_heading_values(self):
        heading_values = self._get_child_block_values('heading')
        return '\n'.join(heading_values)

    def get_paragraph_values(self):
        paragraph_values = self._get_child_block_values('paragraph')
        return '\n'.join(paragraph_values)

    content_panels = Page.content_panels + [
        ImageChooserPanel('lead_image'),
        SvgChooserPanel('icon'),
        StreamFieldPanel('body'),
        MultiFieldPanel([
            InlinePanel('recommended_articles',
                        label=_("Recommended Articles")),
        ],
            heading='Recommended Content')
    ]

    promote_panels = Page.promote_panels + [
        MultiFieldPanel([FieldPanel("tags"), ], heading='Metadata'),
    ]

    search_fields = [
        index.SearchField('get_heading_values', partial_match=True, boost=1),
        index.SearchField('get_paragraph_values', partial_match=True),
        index.SearchField('title', partial_match=True, boost=2),

        index.FilterField('live')
    ]

    edit_handler = TabbedInterface([
        ObjectList(content_panels, heading='Content'),
        ObjectList(promote_panels, heading='Promote'),
        ObjectList(Page.settings_panels, heading='Settings'),
        ObjectList(CommentableMixin.comments_panels, heading='Comments')
    ])

    def _get_progress_enabled_section(self):
        """
        Returning .first() will bypass any discrepancies in settings show_progress_bar=True
        for sections
        :return:
        """
        return Section.objects.ancestor_of(self).type(Section).filter(
            show_progress_bar=True).first()

    def get_context(self, request):
        check_user_session(request)
        context = super().get_context(request)
        context['breadcrumbs'] = [crumb for crumb in self.get_ancestors() if
                                  not crumb.is_root()]
        context['sections'] = self.get_ancestors().type(Section)

        progress_enabled_section = self._get_progress_enabled_section()

        if progress_enabled_section:
            context.update({
                'user_progress': progress_enabled_section.get_user_progress_dict(
                    request)
            })

        return context

    def serve(self, request):
        response = super().serve(request)
        if response.status_code == status.HTTP_200_OK:
            User.record_article_read(request=request, article=self)
        return response

    def description(self):
        for block in self.body:
            if block.block_type == 'paragraph':
                return block
        return ''


class BannerIndexPage(Page):
    parent_page_types = ['home.HomePage']
    subpage_types = ['home.BannerPage']


class BannerPage(Page):
    parent_page_types = ['home.BannerIndexPage']
    subpage_types = []

    banner_description = RichTextField(null=True, blank=True)

    banner_image = models.ForeignKey(
        'wagtailimages.Image',
        related_name='+',
        on_delete=models.PROTECT,
        null=True, blank=True,
        help_text=_('Image to display as the banner')
    )
    banner_background_image = models.ForeignKey(
        'wagtailimages.Image',
        related_name='+',
        null=True, blank=True,
        on_delete=models.PROTECT,
        help_text=_('Background image')
    )

    banner_link_page = models.ForeignKey(
        Page, null=True, blank=True, related_name='banners',
        on_delete=models.PROTECT,
        help_text=_('Optional page to which the banner will link to'))

    banner_button_text = models.CharField(
        null=True, blank=True,
        max_length=35,
        help_text=_('The title for a button')
    )
    banner_icon_button = models.ForeignKey(
        'wagtailimages.Image',
        related_name='+',
        on_delete=models.PROTECT,
        null=True, blank=True,
        help_text=_('Icon Button')
    )
    align_center = BooleanField(default=False)

    content_panels = Page.content_panels + [
        FieldPanel('banner_description'),
        ImageChooserPanel('banner_image'),
        #ImageChooserPanel('banner_background_image'),
        PageChooserPanel('banner_link_page'),
        #FieldPanel('banner_button_text'),
        #ImageChooserPanel('banner_icon_button'),
        #FieldPanel('align_center')
    ]


class FooterIndexPage(Page):
    parent_page_types = ['home.HomePage']
    subpage_types = ['home.FooterPage']

    def __str__(self):
        return self.title


class FooterPage(Article):
    parent_page_types = ['home.FooterIndexPage']
    subpage_types = []
    template = 'home/article.html'

    @classmethod
    def get_active_footers(cls):
        return cls.objects.filter(locale=Locale.get_active()).live()


@register_setting
class SiteSettings(BaseSetting):
    logo = models.ForeignKey(
        'wagtailimages.Image',
        null=True,
        blank=True,
        on_delete=models.SET_NULL,
        related_name='+'
    )
    show_only_translated_pages = models.BooleanField(
        default=False,
        help_text='When selecting this option, untranslated pages'
                  ' will not be visible to the front end user'
                  ' when viewing a child language of the site')
    # TODO: GA, FB analytics should be global.
    fb_analytics_app_id = models.CharField(
        verbose_name=_('Facebook Analytics App ID'),
        max_length=25,
        null=True,
        blank=True,
        help_text=_(
            "The tracking ID to be used to view Facebook Analytics")
    )
    local_ga_tag_manager = models.CharField(
        verbose_name=_('Local GA Tag Manager'),
        max_length=255,
        null=True,
        blank=True,
        help_text=_(
            "Local GA Tag Manager tracking code (e.g GTM-XXX) to be used to "
            "view analytics on this site only")
    )
    global_ga_tag_manager = models.CharField(
        verbose_name=_('Global GA Tag Manager'),
        max_length=255,
        null=True,
        blank=True,
        help_text=_(
            "Global GA Tag Manager tracking code (e.g GTM-XXX) to be used"
            " to view analytics on more than one site globally")
    )
    local_ga_tracking_code = models.CharField(
        verbose_name=_('Local GA Tracking Code'),
        max_length=255,
        null=True,
        blank=True,
        help_text=_(
            "Local GA tracking code to be used to "
            "view analytics on this site only")
    )
    global_ga_tracking_code = models.CharField(
        verbose_name=_('Global GA Tracking Code'),
        max_length=255,
        null=True,
        blank=True,
        help_text=_(
            "Global GA tracking code to be used"
            " to view analytics on more than one site globally")
    )
    social_media_link = StreamField([
        ('social_media_link', SocialMediaLinkBlock()),
    ], null=True, blank=True)
    social_media_content_sharing_button = StreamField([
        ('social_media_content_sharing_button', SocialMediaShareButtonBlock()),
    ], null=True, blank=True)
    media_file_size_threshold = models.IntegerField(
        default=9437184,
        help_text='Show warning if uploaded media file size is greater than this in bytes. Default is 9 MB')
    allow_anonymous_comment = models.BooleanField(default=False)
    registration_survey = models.ForeignKey('questionnaires.Survey', null=True,
                                            blank=True,
                                            on_delete=models.SET_NULL)

    panels = [
        ImageChooserPanel('logo'),
        MultiFieldPanel(
            [
                FieldPanel('show_only_translated_pages'),
            ],
            heading="Multi Language",
        ),
        MultiFieldPanel(
            [
                FieldPanel('fb_analytics_app_id'),
            ],
            heading="Facebook Analytics Settings",
        ),
        MultiFieldPanel(
            [
                FieldPanel('local_ga_tag_manager'),
                FieldPanel('global_ga_tag_manager'),
            ],
            heading="GA Tag Manager Settings",
        ),
        MultiFieldPanel(
            [
                FieldPanel('local_ga_tracking_code'),
                FieldPanel('global_ga_tracking_code'),
            ],
            heading="GA Tracking Code Settings",
        ),
        MultiFieldPanel(
            [
                MultiFieldPanel(
                    [
                        StreamFieldPanel('social_media_link'),
                    ],
                    heading="Social Media Footer Page", ),
            ],
            heading="Social Media Page Links", ),
        MultiFieldPanel(
            [
                MultiFieldPanel(
                    [
                        StreamFieldPanel('social_media_content_sharing_button'),
                    ],
                    heading="Social Media Content Sharing Buttons", ),
            ],
            heading="Social Media Content Sharing Buttons", ),
        MultiFieldPanel(
            [
                FieldPanel('media_file_size_threshold'),
            ],
            heading="Media File Size Threshold",
        ),
        MultiFieldPanel(
            [
                FieldPanel('allow_anonymous_comment'),
            ],
            heading="Allow Anonymous Comment",
        ),
        MultiFieldPanel(
            [
                PageChooserPanel('registration_survey'),
            ],
            heading="Registration Settings",
        ),
    ]

    @classmethod
    def get_for_default_site(cls):
        default_site = Site.objects.filter(is_default_site=True).first()
        return cls.for_site(default_site)

    def __str__(self):
        return self.site.site_name

    class Meta:
        verbose_name = 'Site Settings'
        verbose_name_plural = 'Site Settings'


@register_setting
class CacheSettings(BaseSetting):
    cache = models.BooleanField(
        default=True,
        verbose_name=_("Prompt users to download?"),
        help_text=_(
            "check to prompt first time users to download the website as an app"),
    )

    panels = [
        MultiFieldPanel(
            [
                FieldPanel('cache'),
            ],
            heading="Cache settings",
        )
    ]

    class Meta:
        verbose_name = "Cache settings"


class IogtFlatMenuItem(AbstractFlatMenuItem):
    menu = ParentalKey(
        'wagtailmenus.FlatMenu',
        on_delete=models.CASCADE,
        related_name="iogt_flat_menu_items",
    )
    icon = models.ForeignKey(
        Svg,
        related_name='+',
        null=True,
        blank=True,
        on_delete=models.SET_NULL,
    )

    color = models.CharField(
        max_length=6,
        blank=True,
        null=True
    )

    color_text = models.CharField(
        max_length=6,
        blank=True,
        null=True
    )

    panels = AbstractFlatMenuItem.panels + [
        SvgChooserPanel('icon'),
        FieldPanel('color'),
        FieldPanel('color_text')
    ]


@deconstructible
class ImageValidator:
    def __init__(self, width=None, height=None):
        self.width = width
        self.height = height

    def __call__(self, image):
        img = Image.objects.get(id=image)

        w, h = get_image_dimensions(img.file)
        ext = os.path.splitext(img.filename)[1]
        valid_extensions = [".png"]

        if not ext.lower() in valid_extensions:
            raise ValidationError("Only .png images can be used")

        if self.width is not None and w != self.width:
            raise ValidationError(
                f"({img.filename} - Width: {w}px, Height: {h}px) - The width image must be {self.width}px"
            )

        if self.height is not None and h != self.height:
            raise ValidationError(
                f"({img.filename} - Height: {h}px, Width: {w}px) - The height image must be {self.height}px "
            )


class ManifestSettings(models.Model):
    name = models.CharField(
        max_length=255,
        verbose_name=_("Name"),
        help_text=_("Provide name"),
    )
    short_name = models.CharField(
        max_length=255,
        verbose_name=_("Short name"),
        help_text=_("Provide short name"),
    )
    scope = models.URLField(
        verbose_name=_("Scope"),
        help_text=_("Provide scope"),
    )
    background_color = models.CharField(
        max_length=10,
        verbose_name=_("Background color"),
        help_text=_("Provide background color (example: #FFF)"),
    )
    theme_color = models.CharField(
        max_length=10,
        verbose_name=_("Theme color"),
        help_text=_("Provide theme color(example: #493174)"),
    )
    description = models.CharField(
        max_length=500,
        verbose_name=_("Description"),
        help_text=_("Provide description"),
    )
    language = models.CharField(
        max_length=3,
        choices=WAGTAIL_CONTENT_LANGUAGES,
        default="en",
        verbose_name=_("Language"),
        help_text=_("Choose language"),
    )
    icon_96_96 = models.ForeignKey(
        "wagtailimages.Image",
        on_delete=models.SET_NULL,
        null=True,
        blank=True,
        related_name="+",
        verbose_name=_("Icon 96x96"),
        help_text=_("Add PNG icon 96x96 px"),
        validators=[ImageValidator(width=96, height=96)],
    )
    icon_512_512 = models.ForeignKey(
        "wagtailimages.Image",
        on_delete=models.SET_NULL,
        null=True,
        blank=True,
        related_name="+",
        verbose_name=_("Icon 512x512"),
        help_text=_("Add PNG icon 512x512 px"),
        validators=[ImageValidator(width=512, height=512)],
    )
    icon_196_196 = models.ForeignKey(
        "wagtailimages.Image",
        on_delete=models.SET_NULL,
        null=True,
        blank=True,
        related_name="+",
        verbose_name=_("Icon 196x196 (maskable)"),
        help_text=_(
            "Add PNG icon 196x196 px (maskable image can be created using https://maskable.app/)"
        ),
        validators=[ImageValidator(width=196, height=196)],
    )

    panels = [
        MultiFieldPanel(
            [
                FieldPanel("language"),
            ],
            heading="Language",
        ),
        MultiFieldPanel(
            [
                FieldPanel("name"),
                FieldPanel("short_name"),
                FieldPanel("description"),
                FieldPanel("scope"),
            ],
            heading="Info",
        ),
        MultiFieldPanel(
            [
                FieldPanel("theme_color"),
                FieldPanel("background_color"),
            ],
            heading="Colors",
        ),
        MultiFieldPanel(
            [
                ImageChooserPanel("icon_96_96"),
                ImageChooserPanel("icon_512_512"),
                ImageChooserPanel("icon_196_196"),
            ],
            heading="Icons",
        ),
    ]

    def __str__(self):
        return f"Manifest for {self.name} - {self.language}"

    class Meta:
        unique_together = (
            "language",
            "scope",
        )
        verbose_name = "Manifest settings"
        verbose_name_plural = "Manifests settings"<|MERGE_RESOLUTION|>--- conflicted
+++ resolved
@@ -1,9 +1,6 @@
-<<<<<<< HEAD
 import os
 
-=======
 from django.conf import settings
->>>>>>> 948d8a28
 from django.contrib.admin.utils import flatten
 from django.contrib.auth import get_user_model
 from django.core.exceptions import ValidationError
