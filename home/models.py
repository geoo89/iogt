from django.db import models
from django.utils.encoding import force_str
from django.utils.translation import gettext_lazy as _

from modelcluster.contrib.taggit import ClusterTaggableManager
from taggit.models import TaggedItemBase
from modelcluster.fields import ParentalKey
from wagtail.admin.edit_handlers import (
    FieldPanel, InlinePanel, MultiFieldPanel, ObjectList, PageChooserPanel,
    StreamFieldPanel, TabbedInterface
)
from wagtail.contrib.settings.models import BaseSetting
from wagtail.contrib.settings.registry import register_setting
from wagtail.core import blocks
from wagtail.core.fields import StreamField
from wagtail.core.models import Orderable, Page, Site

from wagtail.core.rich_text import get_text_for_indexing
from wagtail.images.blocks import ImageChooserBlock
from wagtail.images.edit_handlers import ImageChooserPanel
from wagtail.search import index
from wagtailmarkdown.blocks import MarkdownBlock
from wagtailmenus.models import AbstractFlatMenuItem

from comments.models import CommentableMixin
from iogt.views import create_final_external_link, check_user_session
from questionnaires.models import Survey, Poll

from .blocks import (MediaBlock, SocialMediaLinkBlock,
<<<<<<< HEAD
                     SocialMediaShareButtonBlock, EmbeddedQuestionnaireChooserBlock)
=======
                     SocialMediaShareButtonBlock, PageButtonBlock)
>>>>>>> 1071b104


class HomePage(Page):
    template = 'home/home_page.html'

    content_panels = Page.content_panels + [
        MultiFieldPanel([
            InlinePanel('home_page_banners', label=_("Home Page Banner")),
        ], heading=_('Home Page Banners')),
        MultiFieldPanel([
            InlinePanel('featured_content', label=_("Featured Content")),
        ], heading=_('Featured Content')),
    ]

    def get_context(self, request):
        check_user_session(request)
        context = super().get_context(request)
        context['banners'] = [
            home_page_banner.banner_page for home_page_banner in self.home_page_banners.filter(banner_page__live=True)
        ]
        context['featured_content'] = [
            featured_content.content for featured_content in self.featured_content.filter(content__live=True)
        ]
        return context


class FeaturedContent(Orderable):
    source = ParentalKey(Page, related_name='featured_content', on_delete=models.CASCADE, blank=True)
    content = models.ForeignKey(Page, on_delete=models.CASCADE)

    panels = [
        PageChooserPanel('content'),
    ]


class HomePageBanner(Orderable):
    source = ParentalKey(Page, related_name='home_page_banners', on_delete=models.CASCADE, blank=True)
    banner_page = models.ForeignKey('home.BannerPage', on_delete=models.CASCADE)

    panels = [
        PageChooserPanel('banner_page'),
    ]


class SectionTaggedItem(TaggedItemBase):
    """The through model between Section and Tag"""
    content_object = ParentalKey('Section', related_name='tagged_items', on_delete=models.CASCADE)


class ArticleTaggedItem(TaggedItemBase):
    """The through model between Article and Tag"""
    content_object = ParentalKey('Article', related_name='tagged_items', on_delete=models.CASCADE)


class SectionIndexPage(Page):
    parent_page_types = ['home.HomePage']
    subpage_types = ['home.Section']


class Section(Page):
    lead_image = models.ForeignKey(
        'wagtailimages.Image',
        on_delete=models.PROTECT,
        related_name='+',
        blank=True,
        null=True
    )
    icon = models.ForeignKey(
        'wagtailimages.Image',
        on_delete=models.PROTECT,
        related_name='+',
        blank=True,
        null=True,
    )
    color = models.CharField(
        max_length=6,
        blank=True,
        null=True,
    )
    tags = ClusterTaggableManager(through='SectionTaggedItem', blank=True)
    show_in_menus_default = True

    promote_panels = Page.promote_panels + [
        MultiFieldPanel([FieldPanel("tags"), ], heading='Metadata'),
    ]

    content_panels = Page.content_panels + [
        ImageChooserPanel('lead_image'),
        ImageChooserPanel('icon'),
        FieldPanel('color'),
        MultiFieldPanel([
            InlinePanel('featured_content', max_num=1, label=_("Featured Content")),
        ], heading=_('Featured Content')),
    ]

    def get_context(self, request):
        check_user_session(request)
        context = super().get_context(request)
        context['featured_content'] = [
            featured_content.content for featured_content in self.featured_content.filter(content__live=True)
        ]
        context['sub_sections'] = self.get_children().live().type(Section)
        context['articles'] = self.get_children().live().type(Article)
        context['surveys'] = self.get_children().live().type(Survey)
        context['polls'] = self.get_children().live().type(Poll)
        return context


class ArticleRecommendation(Orderable):
    source = ParentalKey('Article', related_name='recommended_articles', on_delete=models.CASCADE, blank=True)
    article = models.ForeignKey('Article', on_delete=models.CASCADE)

    panels = [
        PageChooserPanel('article')
    ]


class SectionRecommendation(Orderable):
    source = ParentalKey('Article', related_name='recommended_sections', on_delete=models.CASCADE)
    section = models.ForeignKey('Section', on_delete=models.CASCADE)

    panels = [
        PageChooserPanel('section')
    ]


class Article(Page, CommentableMixin):
    lead_image = models.ForeignKey(
        'wagtailimages.Image',
        on_delete=models.PROTECT,
        related_name='+',
        blank=True,
        null=True
    )

    tags = ClusterTaggableManager(through='ArticleTaggedItem', blank=True)
    body = StreamField([
        ('heading', blocks.CharBlock(form_classname="full title")),
        ('paragraph', blocks.RichTextBlock()),
        ('markdown', MarkdownBlock(icon='code')),
        ('image', ImageChooserBlock()),
        ('list', blocks.ListBlock(blocks.CharBlock(label="Item"))),
        ('numbered_list', blocks.ListBlock(blocks.CharBlock(label="Item"))),
<<<<<<< HEAD
        ('page', blocks.PageChooserBlock()),
        ('embedded_poll', EmbeddedQuestionnaireChooserBlock(target_model='questionnaires.Poll')),
        ('embedded_survey', EmbeddedQuestionnaireChooserBlock(target_model='questionnaires.Survey')),
=======
        ('page_button', PageButtonBlock()),
>>>>>>> 1071b104
        ('media', MediaBlock(icon='media')),
    ])
    show_in_menus_default = True

    def _get_child_block_values(self, block_type):
        searchable_content = []
        for block in self.body:
            if block.block_type == block_type:
                value = force_str(block.value)
                searchable_content.append(get_text_for_indexing(value))
        return searchable_content

    def get_heading_values(self):
        heading_values = self._get_child_block_values('heading')
        return '\n'.join(heading_values)

    def get_paragraph_values(self):
        paragraph_values = self._get_child_block_values('paragraph')
        return '\n'.join(paragraph_values)

    content_panels = Page.content_panels + [
        ImageChooserPanel('lead_image'),
        StreamFieldPanel('body'),
        MultiFieldPanel([
            InlinePanel('recommended_articles', label=_("Recommended Articles")),
            InlinePanel('recommended_sections', label=_("Recommended Sections"))
        ],
            heading='Recommended Content')
    ]

    promote_panels = Page.promote_panels + [
        MultiFieldPanel([FieldPanel("tags"), ], heading='Metadata'),
    ]

    search_fields = [
        index.SearchField('get_heading_values', partial_match=True, boost=1),
        index.SearchField('get_paragraph_values', partial_match=True),
        index.SearchField('title', partial_match=True, boost=2),

        index.FilterField('live')
    ]

    edit_handler = TabbedInterface([
        ObjectList(content_panels, heading='Content'),
        ObjectList(promote_panels, heading='Promote'),
        ObjectList(Page.settings_panels, heading='Settings'),
        ObjectList(CommentableMixin.comments_panels, heading='Comments')
    ])

    def get_context(self, request):
        check_user_session(request)
        context = super().get_context(request)
        context['breadcrumbs'] = [crumb for crumb in self.get_ancestors() if not crumb.is_root()]
        context['sections'] = self.get_ancestors().type(Section)
        return context

    def description(self):
        for block in self.body:
            if block.block_type == 'paragraph':
                return block
        return ''


class BannerIndexPage(Page):
    parent_page_types = ['home.HomePage']
    subpage_types = ['home.BannerPage']


class BannerPage(Page):
    parent_page_types = ['home.BannerIndexPage']
    subpage_types = []

    banner_image = models.ForeignKey(
        'wagtailimages.Image',
        related_name='+',
        on_delete=models.PROTECT,
        help_text=_('Image to display as the banner')
    )
    banner_link_page = models.ForeignKey(
        Page, null=True, blank=True, related_name='banners', on_delete=models.PROTECT,
        help_text=_('Optional page to which the banner will link to'))
    external_link = models.URLField(
        null=True, blank=True,
        help_text=_('Optional external link which a banner will link to e.g., https://www.google.com'))

    content_panels = Page.content_panels + [
        ImageChooserPanel('banner_image'),
        PageChooserPanel('banner_link_page'),
        FieldPanel('external_link'),
    ]

    @property
    def final_external_link(self):
        if self.banner_link_page:
            return self.banner_link_page.url
        if self.external_link:
            return create_final_external_link(self.external_link)
        else:
            return "#"


class FooterIndexPage(Page):
    parent_page_types = ['home.HomePage']
    subpage_types = ['home.FooterPage']

    def __str__(self):
        return self.title


class FooterPage(Article):
    parent_page_types = ['home.FooterIndexPage']
    subpage_types = []
    template = 'home/article.html'


@register_setting
class SiteSettings(BaseSetting):
    logo = models.ForeignKey(
        'wagtailimages.Image',
        null=True,
        blank=True,
        on_delete=models.SET_NULL,
        related_name='+'
    )
    show_only_translated_pages = models.BooleanField(
        default=False,
        help_text='When selecting this option, untranslated pages'
                  ' will not be visible to the front end user'
                  ' when viewing a child language of the site')
    # TODO: GA, FB analytics should be global.
    fb_analytics_app_id = models.CharField(
        verbose_name=_('Facebook Analytics App ID'),
        max_length=25,
        null=True,
        blank=True,
        help_text=_(
            "The tracking ID to be used to view Facebook Analytics")
    )
    local_ga_tag_manager = models.CharField(
        verbose_name=_('Local GA Tag Manager'),
        max_length=255,
        null=True,
        blank=True,
        help_text=_(
            "Local GA Tag Manager tracking code (e.g GTM-XXX) to be used to "
            "view analytics on this site only")
    )
    global_ga_tag_manager = models.CharField(
        verbose_name=_('Global GA Tag Manager'),
        max_length=255,
        null=True,
        blank=True,
        help_text=_(
            "Global GA Tag Manager tracking code (e.g GTM-XXX) to be used"
            " to view analytics on more than one site globally")
    )
    local_ga_tracking_code = models.CharField(
        verbose_name=_('Local GA Tracking Code'),
        max_length=255,
        null=True,
        blank=True,
        help_text=_(
            "Local GA tracking code to be used to "
            "view analytics on this site only")
    )
    global_ga_tracking_code = models.CharField(
        verbose_name=_('Global GA Tracking Code'),
        max_length=255,
        null=True,
        blank=True,
        help_text=_(
            "Global GA tracking code to be used"
            " to view analytics on more than one site globally")
    )
    social_media_link = StreamField([
        ('social_media_link', SocialMediaLinkBlock()),
    ], null=True, blank=True)
    social_media_content_sharing_button = StreamField([
        ('social_media_content_sharing_button', SocialMediaShareButtonBlock()),
    ], null=True, blank=True)
    media_file_size_threshold = models.IntegerField(
        default=9437184,
        help_text='Show warning if uploaded media file size is greater than this in bytes. Default is 9 MB')
    allow_anonymous_comment = models.BooleanField(default=False)
    registration_survey = models.ForeignKey('questionnaires.Survey', null=True, blank=True, on_delete=models.SET_NULL)

    panels = [
        ImageChooserPanel('logo'),
        MultiFieldPanel(
            [
                FieldPanel('show_only_translated_pages'),
            ],
            heading="Multi Language",
        ),
        MultiFieldPanel(
            [
                FieldPanel('fb_analytics_app_id'),
            ],
            heading="Facebook Analytics Settings",
        ),
        MultiFieldPanel(
            [
                FieldPanel('local_ga_tag_manager'),
                FieldPanel('global_ga_tag_manager'),
            ],
            heading="GA Tag Manager Settings",
        ),
        MultiFieldPanel(
            [
                FieldPanel('local_ga_tracking_code'),
                FieldPanel('global_ga_tracking_code'),
            ],
            heading="GA Tracking Code Settings",
        ),
        MultiFieldPanel(
            [
                MultiFieldPanel(
                    [
                        StreamFieldPanel('social_media_link'),
                    ],
                    heading="Social Media Footer Page", ),
            ],
            heading="Social Media Page Links", ),
        MultiFieldPanel(
            [
                MultiFieldPanel(
                    [
                        StreamFieldPanel('social_media_content_sharing_button'),
                    ],
                    heading="Social Media Content Sharing Buttons", ),
            ],
            heading="Social Media Content Sharing Buttons", ),
        MultiFieldPanel(
            [
                FieldPanel('media_file_size_threshold'),
            ],
            heading="Media File Size Threshold",
        ),
        MultiFieldPanel(
            [
                FieldPanel('allow_anonymous_comment'),
            ],
            heading="Allow Anonymous Comment",
        ),
        MultiFieldPanel(
            [
                PageChooserPanel('registration_survey'),
            ],
            heading="Registration Settings",
        ),
    ]

    @classmethod
    def get_for_default_site(cls):
        default_site = Site.objects.filter(is_default_site=True).first()
        return cls.for_site(default_site)

    def __str__(self):
        return self.site.site_name

    class Meta:
        verbose_name = 'Site Settings'
        verbose_name_plural = 'Site Settings'


class CacheSettings(BaseSetting):
    cache = models.BooleanField(
        default=True,
        verbose_name=_("Prompt users to download?"),
        help_text=_("check to prompt first time users to download the website as an app"),
    )

    panels = [
        MultiFieldPanel(
            [
                FieldPanel('cache'),
            ],
            heading="Cache settings",
        )
    ]

    class Meta:
        verbose_name = "Cache settings"


class IogtFlatMenuItem(AbstractFlatMenuItem):
    menu = ParentalKey(
        'wagtailmenus.FlatMenu',
        on_delete=models.CASCADE,
        related_name="iogt_flat_menu_items",
    )
    icon = models.ForeignKey(
        'wagtailimages.Image',
        blank=True,
        null=True,
        on_delete=models.SET_NULL,
    )

    panels = AbstractFlatMenuItem.panels + [
        ImageChooserPanel('icon'),
    ]<|MERGE_RESOLUTION|>--- conflicted
+++ resolved
@@ -27,11 +27,8 @@
 from questionnaires.models import Survey, Poll
 
 from .blocks import (MediaBlock, SocialMediaLinkBlock,
-<<<<<<< HEAD
-                     SocialMediaShareButtonBlock, EmbeddedQuestionnaireChooserBlock)
-=======
-                     SocialMediaShareButtonBlock, PageButtonBlock)
->>>>>>> 1071b104
+                     SocialMediaShareButtonBlock, EmbeddedQuestionnaireChooserBlock,
+                     PageButtonBlock)
 
 
 class HomePage(Page):
@@ -175,13 +172,9 @@
         ('image', ImageChooserBlock()),
         ('list', blocks.ListBlock(blocks.CharBlock(label="Item"))),
         ('numbered_list', blocks.ListBlock(blocks.CharBlock(label="Item"))),
-<<<<<<< HEAD
-        ('page', blocks.PageChooserBlock()),
+        ('page_button', PageButtonBlock()),
         ('embedded_poll', EmbeddedQuestionnaireChooserBlock(target_model='questionnaires.Poll')),
         ('embedded_survey', EmbeddedQuestionnaireChooserBlock(target_model='questionnaires.Survey')),
-=======
-        ('page_button', PageButtonBlock()),
->>>>>>> 1071b104
         ('media', MediaBlock(icon='media')),
     ])
     show_in_menus_default = True
