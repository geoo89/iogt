import os

from django.conf import settings
from django.contrib.admin.utils import flatten
from django.contrib.auth import get_user_model
from django.contrib.contenttypes.fields import GenericForeignKey
from django.contrib.contenttypes.models import ContentType
from django.core.exceptions import ValidationError, ObjectDoesNotExist
from django.core.files.images import get_image_dimensions
from django.db import models
from django.utils.deconstruct import deconstructible
from django.utils.encoding import force_str
from django.utils.translation import gettext_lazy as _
from modelcluster.contrib.taggit import ClusterTaggableManager
from iogt.settings.base import WAGTAIL_CONTENT_LANGUAGES
from modelcluster.fields import ParentalKey
from rest_framework import status
from taggit.models import TaggedItemBase
from wagtail.admin.edit_handlers import (
    FieldPanel,
    InlinePanel,
    MultiFieldPanel,
    ObjectList,
    PageChooserPanel,
    StreamFieldPanel,
    TabbedInterface
)
from wagtail.contrib.settings.models import BaseSetting
from wagtail.contrib.settings.registry import register_setting
from wagtail.core import blocks
from wagtail.core.fields import StreamField, RichTextField
from wagtail.core.models import Orderable, Page, Site, Locale
from wagtail.core.rich_text import get_text_for_indexing
from wagtail.images.blocks import ImageChooserBlock
from wagtail.images.edit_handlers import ImageChooserPanel
from wagtail.images.models import Image
from wagtail.search import index
from wagtailmarkdown.blocks import MarkdownBlock
from wagtailmenus.models import AbstractFlatMenuItem, BooleanField
from wagtailsvg.models import Svg
from wagtailsvg.edit_handlers import SvgChooserPanel

from messaging.blocks import ChatBotButtonBlock
from comments.models import CommentableMixin
from iogt.views import check_user_session
from questionnaires.models import Survey, Poll, Quiz
from .blocks import (MediaBlock, SocialMediaLinkBlock,
                     SocialMediaShareButtonBlock,
                     EmbeddedQuestionnaireChooserBlock,
                     PageButtonBlock, ArticleChooserBlock)
from .forms import SectionPageForm
<<<<<<< HEAD
from .mixins import PageUtilsMixin, TitleIconMixin
=======
from .mixins import PageUtilsMixin
from .utils.image import convert_svg_to_png_bytes
>>>>>>> e54b7f05
from .utils.progress_manager import ProgressManager

User = get_user_model()


class HomePage(Page):
    template = 'home/home_page.html'
    show_in_menus_default = True

    home_featured_content = StreamField([
        ('page_button', PageButtonBlock()),
        ('embedded_poll', EmbeddedQuestionnaireChooserBlock(target_model='questionnaires.Poll')),
        ('embedded_survey', EmbeddedQuestionnaireChooserBlock(target_model='questionnaires.Survey')),
        ('embedded_quiz', EmbeddedQuestionnaireChooserBlock(target_model='questionnaires.Quiz')),
        ('article', ArticleChooserBlock()),
    ], null=True)

    content_panels = Page.content_panels + [
        MultiFieldPanel([
            InlinePanel('home_page_banners', label=_("Home Page Banner")),
        ], heading=_('Home Page Banners')),
        StreamFieldPanel('home_featured_content')
    ]

    def get_context(self, request):
        check_user_session(request)
        context = super().get_context(request)
        context['banners'] = [
            home_page_banner.banner_page for home_page_banner in
            self.home_page_banners.filter(banner_page__live=True)
        ]
        context['featured_content'] = [
            featured_content.content for featured_content in
            self.featured_content.filter(content__live=True)
        ]
        context["footer"] = FooterPage.objects.live()
        return context


class FeaturedContent(Orderable):
    source = ParentalKey(Page, related_name='featured_content',
                         on_delete=models.CASCADE, blank=True)
    content = models.ForeignKey(Page, on_delete=models.CASCADE)

    panels = [
        PageChooserPanel('content'),
    ]


class HomePageBanner(Orderable):
    source = ParentalKey(Page, related_name='home_page_banners',
                         on_delete=models.CASCADE, blank=True)
    banner_page = models.ForeignKey('home.BannerPage', on_delete=models.CASCADE)

    panels = [
        PageChooserPanel('banner_page'),
    ]


class SectionTaggedItem(TaggedItemBase):
    """The through model between Section and Tag"""
    content_object = ParentalKey('Section', related_name='tagged_items',
                                 on_delete=models.CASCADE)


class ArticleTaggedItem(TaggedItemBase):
    """The through model between Article and Tag"""
    content_object = ParentalKey('Article', related_name='tagged_items',
                                 on_delete=models.CASCADE)


class SectionIndexPage(Page):
    parent_page_types = ['home.HomePage']
    subpage_types = ['home.Section']

    @classmethod
    def get_top_level_sections(cls):
        section_index_page = cls.objects.filter(locale=Locale.get_active()).first()
        if section_index_page:
            return section_index_page.get_children().live()
        return cls.objects.none()


class Section(Page, PageUtilsMixin, TitleIconMixin):
    lead_image = models.ForeignKey(
        'wagtailimages.Image',
        on_delete=models.PROTECT,
        related_name='+',
        blank=True,
        null=True
    )
    icon = models.ForeignKey(
        Svg,
        related_name='+',
        null=True,
        blank=True,
        on_delete=models.PROTECT,
    )
    background_color = models.CharField(
        max_length=8,
        blank=True,
        null=True,
    )
    font_color = models.CharField(
        max_length=8,
        blank=True,
        null=True,
    )

    tags = ClusterTaggableManager(through='SectionTaggedItem', blank=True)
    show_progress_bar = models.BooleanField(default=False)

    show_in_menus_default = True

    promote_panels = Page.promote_panels + [
        MultiFieldPanel([FieldPanel("tags"), ], heading='Metadata'),
    ]

    content_panels = Page.content_panels + [
        ImageChooserPanel('lead_image'),
        SvgChooserPanel('icon'),
        FieldPanel('background_color'),
        FieldPanel('font_color'),
        MultiFieldPanel([
            InlinePanel('featured_content', max_num=1,
                        label=_("Featured Content")),
        ], heading=_('Featured Content')),
    ]

    settings_panels = Page.settings_panels + [
        FieldPanel('show_progress_bar')
    ]

    base_form_class = SectionPageForm

    def get_descendant_articles(self):
        return Article.objects.descendant_of(self).live().exact_type(Article)

    def get_progress_bar_enabled_ancestor(self):
        return Section.objects.ancestor_of(self, inclusive=True).exact_type(
            Section).live().filter(
            show_progress_bar=True).first()

    def get_user_progress_dict(self, request):
        progress_manager = ProgressManager(request)
        read_article_count, total_article_count = progress_manager.get_progress(self)
        return {
            'read': read_article_count,
            'total': total_article_count,
            'range_': list(range(total_article_count)) if total_article_count else 0,
            'width_': 100 / total_article_count if total_article_count else 0,
        }

    def is_completed(self, request):
        progress_manager = ProgressManager(request)
        return progress_manager.is_section_completed(self)

    def get_context(self, request):
        check_user_session(request)
        context = super().get_context(request)
        context['featured_content'] = [
            featured_content.content for featured_content in
            self.featured_content.all() if featured_content.content.live
        ]
        context['sub_sections'] = self.get_children().live().type(Section)

        context['articles'] = self.get_children().live().type(Article)

        survey_page_ids = self.get_children().live().type(Survey).values_list('id', flat=True)
        context['surveys'] = Survey.objects.filter(pk__in=survey_page_ids)

        poll_page_ids = self.get_children().live().type(Poll).values_list('id', flat=True)
        context['polls'] = Poll.objects.filter(pk__in=poll_page_ids)

        quiz_page_ids = self.get_children().live().type(Quiz).values_list('id', flat=True)
        context['quizzes'] = Quiz.objects.filter(pk__in=quiz_page_ids)

        context['user_progress'] = self.get_user_progress_dict(request)

        return context

    @staticmethod
    def get_progress_bar_eligible_sections():
        """
        Eligibility criteria:
        Sections whose ancestors don't have show_progress_bar=True are eligible to
        show progress bars.
        :return:e
        """
        progress_bar_sections = Section.objects.filter(show_progress_bar=True)
        all_descendants = [list(
            Section.objects.type(Section).descendant_of(section).values_list(
                'pk', flat=True)) for
            section in
            progress_bar_sections]
        all_descendants = set(flatten(all_descendants))

        return Section.objects.exclude(pk__in=all_descendants)

    class Meta:
        verbose_name = _("section")
        verbose_name_plural = _("sections")


class ArticleRecommendation(Orderable):
    source = ParentalKey('Article', related_name='recommended_articles',
                         on_delete=models.CASCADE, blank=True)
    article = models.ForeignKey('Article', on_delete=models.CASCADE)

    panels = [
        PageChooserPanel('article')
    ]


class Article(Page, PageUtilsMixin, CommentableMixin, TitleIconMixin):
    lead_image = models.ForeignKey(
        'wagtailimages.Image',
        on_delete=models.PROTECT,
        related_name='+',
        blank=True,
        null=True
    )
    icon = models.ForeignKey(
        Svg,
        related_name='+',
        null=True,
        blank=True,
        on_delete=models.SET_NULL,
    )
    index_page_description = models.TextField(null=True, blank=True)

    tags = ClusterTaggableManager(through='ArticleTaggedItem', blank=True)
    body = StreamField([
        ('heading', blocks.CharBlock(form_classname="full title")),
        ('paragraph', blocks.RichTextBlock(features=settings.WAGTAIL_RICH_TEXT_FIELD_FEATURES)),
        ('markdown', MarkdownBlock(icon='code')),
        ('image', ImageChooserBlock()),
        ('list', blocks.ListBlock(blocks.CharBlock(label="Item"))),
        ('numbered_list', blocks.ListBlock(blocks.CharBlock(label="Item"))),
        ('page_button', PageButtonBlock()),
        ('embedded_poll',
         EmbeddedQuestionnaireChooserBlock(target_model='questionnaires.Poll')),
        ('embedded_survey', EmbeddedQuestionnaireChooserBlock(target_model='questionnaires.Survey')),
        ('embedded_quiz', EmbeddedQuestionnaireChooserBlock(target_model='questionnaires.Quiz')),
        ('media', MediaBlock(icon='media')),
        ('chat_bot', ChatBotButtonBlock()),
    ])
    show_in_menus_default = True

    def _get_child_block_values(self, block_type):
        searchable_content = []
        for block in self.body:
            if block.block_type == block_type:
                value = force_str(block.value)
                searchable_content.append(get_text_for_indexing(value))
        return searchable_content

    def get_heading_values(self):
        heading_values = self._get_child_block_values('heading')
        return '\n'.join(heading_values)

    def get_paragraph_values(self):
        paragraph_values = self._get_child_block_values('paragraph')
        return '\n'.join(paragraph_values)

    content_panels = Page.content_panels + [
        ImageChooserPanel('lead_image'),
        SvgChooserPanel('icon'),
        StreamFieldPanel('body'),
        FieldPanel('index_page_description'),
        MultiFieldPanel([
            InlinePanel('recommended_articles',
                        label=_("Recommended Articles")),
        ],
            heading='Recommended Content')
    ]

    promote_panels = Page.promote_panels + [
        MultiFieldPanel([FieldPanel("tags"), ], heading='Metadata'),
    ]

    search_fields = Page.search_fields + [
        index.SearchField('get_heading_values', partial_match=True, boost=1),
        index.SearchField('get_paragraph_values', partial_match=True),
    ]

    edit_handler = TabbedInterface([
        ObjectList(content_panels, heading='Content'),
        ObjectList(promote_panels, heading='Promote'),
        ObjectList(Page.settings_panels, heading='Settings'),
        ObjectList(CommentableMixin.comments_panels, heading='Comments')
    ])

    def get_progress_enabled_section(self):
        """
        Returning .first() will bypass any discrepancies in settings show_progress_bar=True
        for sections
        :return:
        """
        return Section.objects.ancestor_of(self).type(Section).filter(
            show_progress_bar=True).first()

    def get_context(self, request):
        check_user_session(request)
        context = super().get_context(request)
        context['breadcrumbs'] = [crumb for crumb in self.get_ancestors() if
                                  not crumb.is_root()]
        context['sections'] = self.get_ancestors().type(Section)

        progress_enabled_section = self.get_progress_enabled_section()

        if progress_enabled_section:
            context.update({
                'user_progress': progress_enabled_section.get_user_progress_dict(
                    request)
            })

        return context

    def serve(self, request):
        response = super().serve(request)
        if response.status_code == status.HTTP_200_OK:
            User.record_article_read(request=request, article=self)
        return response

    def description(self):
        for block in self.body:
            if block.block_type == 'paragraph':
                return block
        return ''

    def is_completed(self, request):
        progress_manager = ProgressManager(request)
        return progress_manager.is_article_completed(self)

    class Meta:
        verbose_name = _("article")
        verbose_name_plural = _("articles")


class BannerIndexPage(Page):
    parent_page_types = ['home.HomePage']
    subpage_types = ['home.BannerPage']


class BannerPage(Page):
    parent_page_types = ['home.BannerIndexPage']
    subpage_types = []

    banner_description = RichTextField(null=True, blank=True)

    banner_image = models.ForeignKey(
        'wagtailimages.Image',
        related_name='+',
        on_delete=models.PROTECT,
        null=True, blank=True,
        help_text=_('Image to display as the banner')
    )
    banner_background_image = models.ForeignKey(
        'wagtailimages.Image',
        related_name='+',
        null=True, blank=True,
        on_delete=models.PROTECT,
        help_text=_('Background image')
    )

    banner_link_page = models.ForeignKey(
        Page, null=True, blank=True, related_name='banners',
        on_delete=models.SET_NULL,
        help_text=_('Optional page to which the banner will link to'))

    banner_button_text = models.CharField(
        null=True, blank=True,
        max_length=35,
        help_text=_('The title for a button')
    )
    banner_icon_button = models.ForeignKey(
        'wagtailimages.Image',
        related_name='+',
        on_delete=models.PROTECT,
        null=True, blank=True,
        help_text=_('Icon Button')
    )
    align_center = BooleanField(default=False)

    content_panels = Page.content_panels + [
        FieldPanel('banner_description'),
        ImageChooserPanel('banner_image'),
        # ImageChooserPanel('banner_background_image'),
        PageChooserPanel('banner_link_page'),
        # FieldPanel('banner_button_text'),
        # ImageChooserPanel('banner_icon_button'),
        # FieldPanel('align_center')
    ]


class FooterIndexPage(Page):
    parent_page_types = ['home.HomePage']
    subpage_types = [
        'home.Section', 'home.Article', 'home.FooterPage', 'home.PageLinkPage', 'questionnaires.Poll',
        'questionnaires.Survey', 'questionnaires.Quiz',
    ]

    @classmethod
    def get_active_footers(cls):
        return cls.objects.filter(locale=Locale.get_active()).first().get_descendants().live()

    def __str__(self):
        return self.title


class FooterPage(Article, TitleIconMixin):
    parent_page_types = ['home.FooterIndexPage']
    subpage_types = []
    template = 'home/article.html'


class PageLinkPage(Page, TitleIconMixin):
    parent_page_types = ['home.FooterIndexPage']
    subpage_types = []

    icon = models.ForeignKey(
        Svg,
        related_name='+',
        null=True,
        blank=True,
        on_delete=models.SET_NULL,
    )

    page = models.ForeignKey(Page, related_name='page_link_pages', on_delete=models.PROTECT)

    content_panels = Page.content_panels + [
        SvgChooserPanel('icon'),
        PageChooserPanel('page')
    ]

    def get_page(self):
        return self.page

    def get_icon_url(self):
        if self.icon:
            return self.icon.url

        return getattr(getattr(self.page.specific, 'icon', object), 'url', '')


@register_setting
class SiteSettings(BaseSetting):
    logo = models.ForeignKey(
        'wagtailimages.Image',
        null=True,
        blank=True,
        on_delete=models.SET_NULL,
        related_name='+',
        help_text="Upload an image file (.jpg, .png, .svg). The ideal size is 100px x 40px"
    )
    favicon = models.ForeignKey(
        'wagtailimages.Image',
        null=True,
        blank=True,
        on_delete=models.SET_NULL,
        related_name='+',
        help_text="Upload an image file (.jpg, .png, .svg). The ideal size is 40px x 40px"
    )
    show_only_translated_pages = models.BooleanField(
        default=False,
        help_text=_('When selecting this option, untranslated pages'
                    ' will not be visible to the front end user'
                    ' when viewing a child language of the site'))
    # TODO: GA, FB analytics should be global.
    fb_analytics_app_id = models.CharField(
        verbose_name=_('Facebook Analytics App ID'),
        max_length=25,
        null=True,
        blank=True,
        help_text=_(
            "The tracking ID to be used to view Facebook Analytics")
    )
    local_ga_tag_manager = models.CharField(
        verbose_name=_('Local GA Tag Manager'),
        max_length=255,
        null=True,
        blank=True,
        help_text=_(
            "Local GA Tag Manager tracking code (e.g GTM-XXX) to be used to "
            "view analytics on this site only")
    )
    global_ga_tag_manager = models.CharField(
        verbose_name=_('Global GA Tag Manager'),
        max_length=255,
        null=True,
        blank=True,
        help_text=_(
            "Global GA Tag Manager tracking code (e.g GTM-XXX) to be used"
            " to view analytics on more than one site globally")
    )
    local_ga_tracking_code = models.CharField(
        verbose_name=_('Local GA Tracking Code'),
        max_length=255,
        null=True,
        blank=True,
        help_text=_(
            "Local GA tracking code to be used to "
            "view analytics on this site only")
    )
    global_ga_tracking_code = models.CharField(
        verbose_name=_('Global GA Tracking Code'),
        max_length=255,
        null=True,
        blank=True,
        help_text=_(
            "Global GA tracking code to be used"
            " to view analytics on more than one site globally")
    )
    social_media_link = StreamField([
        ('social_media_link', SocialMediaLinkBlock()),
    ], null=True, blank=True)
    social_media_content_sharing_button = StreamField([
        ('social_media_content_sharing_button', SocialMediaShareButtonBlock()),
    ], null=True, blank=True)
    media_file_size_threshold = models.IntegerField(
        default=9437184,
        help_text=_('Show warning if uploaded media file size is greater than this in bytes. Default is 9 MB'))
    allow_anonymous_comment = models.BooleanField(default=False)
    registration_survey = models.ForeignKey('questionnaires.Survey', null=True,
                                            blank=True,
                                            on_delete=models.SET_NULL)
    opt_in_to_google_web_light = models.BooleanField(default=False)

    panels = [
        ImageChooserPanel('logo'),
        ImageChooserPanel('favicon'),
        MultiFieldPanel(
            [
                FieldPanel('show_only_translated_pages'),
            ],
            heading="Multi Language",
        ),
        MultiFieldPanel(
            [
                FieldPanel('fb_analytics_app_id'),
            ],
            heading="Facebook Analytics Settings",
        ),
        MultiFieldPanel(
            [
                FieldPanel('local_ga_tag_manager'),
                FieldPanel('global_ga_tag_manager'),
            ],
            heading="GA Tag Manager Settings",
        ),
        MultiFieldPanel(
            [
                FieldPanel('local_ga_tracking_code'),
                FieldPanel('global_ga_tracking_code'),
            ],
            heading="GA Tracking Code Settings",
        ),
        MultiFieldPanel(
            [
                MultiFieldPanel(
                    [
                        StreamFieldPanel('social_media_link'),
                    ],
                    heading="Social Media Footer Page", ),
            ],
            heading="Social Media Page Links", ),
        MultiFieldPanel(
            [
                MultiFieldPanel(
                    [
                        StreamFieldPanel('social_media_content_sharing_button'),
                    ],
                    heading="Social Media Content Sharing Buttons", ),
            ],
            heading="Social Media Content Sharing Buttons", ),
        MultiFieldPanel(
            [
                FieldPanel('media_file_size_threshold'),
            ],
            heading="Media File Size Threshold",
        ),
        MultiFieldPanel(
            [
                FieldPanel('allow_anonymous_comment'),
            ],
            heading="Allow Anonymous Comment",
        ),
        MultiFieldPanel(
            [
                PageChooserPanel('registration_survey'),
            ],
            heading="Registration Settings",
        ),
        MultiFieldPanel(
            [
                FieldPanel('opt_in_to_google_web_light'),
            ],
            heading="Opt in to Google web light",
        ),
    ]

    @classmethod
    def get_for_default_site(cls):
        default_site = Site.objects.filter(is_default_site=True).first()
        return cls.for_site(default_site)

    def __str__(self):
        return self.site.site_name

    class Meta:
        verbose_name = _('Site Settings')
        verbose_name_plural = _('Site Settings')


@register_setting
class CacheSettings(BaseSetting):
    cache = models.BooleanField(
        default=True,
        verbose_name=_("Prompt users to download?"),
        help_text=_(
            "check to prompt first time users to download the website as an app"),
    )

    panels = [
        MultiFieldPanel(
            [
                FieldPanel('cache'),
            ],
            heading="Cache settings",
        )
    ]

    class Meta:
        verbose_name = "Cache settings"


class IogtFlatMenuItem(AbstractFlatMenuItem):
    menu = ParentalKey(
        'wagtailmenus.FlatMenu',
        on_delete=models.CASCADE,
        related_name="iogt_flat_menu_items",
    )
    icon = models.ForeignKey(
        Svg,
        related_name='+',
        null=True,
        blank=True,
        on_delete=models.SET_NULL,
        help_text=_('If Page link is a section page and icon is blank then the section icon will be used. '
                    'Specify an icon here to override this.')
    )

    color = models.CharField(
        max_length=255,
        blank=True,
        null=True
    )

    color_text = models.CharField(
        max_length=255,
        blank=True,
        null=True
    )

    panels = AbstractFlatMenuItem.panels + [
        SvgChooserPanel('icon'),
        FieldPanel('color'),
        FieldPanel('color_text')
    ]


@deconstructible
class ImageValidator:
    def __init__(self, width=None, height=None):
        self.width = width
        self.height = height

    def __call__(self, image):
        img = Image.objects.get(id=image)

        w, h = get_image_dimensions(img.file)
        ext = os.path.splitext(img.filename)[1]
        valid_extensions = [".png"]

        if not ext.lower() in valid_extensions:
            raise ValidationError("Only .png images can be used")

        if self.width is not None and w != self.width:
            raise ValidationError(
                f"({img.filename} - Width: {w}px, Height: {h}px) - The width image must be {self.width}px"
            )

        if self.height is not None and h != self.height:
            raise ValidationError(
                f"({img.filename} - Height: {h}px, Width: {w}px) - The height image must be {self.height}px "
            )


class ManifestSettings(models.Model):
    name = models.CharField(
        max_length=255,
        verbose_name=_("Name"),
        help_text=_("Provide name"),
    )
    short_name = models.CharField(
        max_length=255,
        verbose_name=_("Short name"),
        help_text=_("Provide short name"),
    )
    scope = models.CharField(
        max_length=255,
        verbose_name=_("Scope"),
        help_text=_("Provide scope"),
    )
    start_url = models.CharField(
        max_length=255,
        verbose_name=_("Start URL"),
        help_text=_("Provide start URL"),
    )
    display = models.CharField(
        max_length=255,
        choices=[
            ('FULLSCREEN', 'fullscreen'),
            ('STANDALONE', 'standalone'),
            ('MINIMAL_UI', 'minimal-ui'),
            ('BROWSER', 'browser')
        ],
        verbose_name=_("Browser UI"),
        help_text=_("Provide browser UI"),
    )
    background_color = models.CharField(
        max_length=10,
        verbose_name=_("Background color"),
        help_text=_("Provide background color (example: #FFF)"),
    )
    theme_color = models.CharField(
        max_length=10,
        verbose_name=_("Theme color"),
        help_text=_("Provide theme color(example: #493174)"),
    )
    description = models.CharField(
        max_length=500,
        verbose_name=_("Description"),
        help_text=_("Provide description"),
    )
    language = models.CharField(
        max_length=3,
        choices=WAGTAIL_CONTENT_LANGUAGES,
        default="en",
        verbose_name=_("Language"),
        help_text=_("Choose language"),
    )
    icon_96_96 = models.ForeignKey(
        "wagtailimages.Image",
        on_delete=models.SET_NULL,
        null=True,
        related_name="+",
        verbose_name=_("Icon 96x96"),
        help_text=_("Add PNG icon 96x96 px"),
        validators=[ImageValidator(width=96, height=96)],
    )
    icon_512_512 = models.ForeignKey(
        "wagtailimages.Image",
        on_delete=models.SET_NULL,
        null=True,
        related_name="+",
        verbose_name=_("Icon 512x512"),
        help_text=_("Add PNG icon 512x512 px"),
        validators=[ImageValidator(width=512, height=512)],
    )
    icon_196_196 = models.ForeignKey(
        "wagtailimages.Image",
        on_delete=models.SET_NULL,
        null=True,
        related_name="+",
        verbose_name=_("Icon 196x196 (maskable)"),
        help_text=_(
            "Add PNG icon 196x196 px (maskable image can be created using https://maskable.app/)"
        ),
        validators=[ImageValidator(width=196, height=196)],
    )

    panels = [
        MultiFieldPanel(
            [
                FieldPanel("language"),
            ],
            heading="Language",
        ),
        MultiFieldPanel(
            [
                FieldPanel("name"),
                FieldPanel("short_name"),
                FieldPanel("description"),
                FieldPanel("scope"),
                FieldPanel("start_url"),
                FieldPanel("display"),
            ],
            heading="Info",
        ),
        MultiFieldPanel(
            [
                FieldPanel("theme_color"),
                FieldPanel("background_color"),
            ],
            heading="Colors",
        ),
        MultiFieldPanel(
            [
                ImageChooserPanel("icon_96_96"),
                ImageChooserPanel("icon_512_512"),
                ImageChooserPanel("icon_196_196"),
            ],
            heading="Icons",
        ),
    ]

    def __str__(self):
        return f"Manifest for {self.name} - {self.language}"

    class Meta:
        unique_together = (
            "language",
            "scope",
        )
        verbose_name = "Manifest settings"
        verbose_name_plural = "Manifests settings"


@register_setting
class ThemeSettings(BaseSetting):

    global_background_color = models.CharField(
        null=True, blank=True, help_text='The background color of the website',
        max_length=8, default='#FFFFFF')

    header_background_color = models.CharField(
        null=True, blank=True, help_text='The background color of the header background as a HEX code', max_length=8,
        default='#FFFFFF')

    language_picker_background_color = models.CharField(
        null=True, blank=True, help_text='The background color of the language picker button as a HEX code',
        max_length=8, default='#FDD256')
    language_picker_font_color = models.CharField(
        null=True, blank=True, help_text='The font color of the language picker button as a HEX code',
        max_length=8, default='#303030')

    section_listing_questionnaire_background_color = models.CharField(
        null=True, blank=True, help_text='The background color of the Questionnaire in section listing as a HEX code',
        max_length=8, default='#f0f0f0')
    section_listing_questionnaire_font_color = models.CharField(
        null=True, blank=True, help_text='The font color of the Questionnaire in section listing as a HEX code',
        max_length=8, default='#444')

    article_card_font_color = models.CharField(
        null=True, blank=True, help_text='The background color of the Embedded Article in Home > Featured Content'
                                         ' as a HEX code', max_length=8, default='#444')
    article_card_background_color = models.CharField(
        null=True, blank=True, help_text='The background color of the Embedded Article in Home > Featured Content'
                                         ' as a HEX code', max_length=8, default='#ffffff')

    primary_button_font_color = models.CharField(
        null=True, blank=True, help_text='The font/icon color of the primary button as a HEX code', max_length=8,
        default='#444')
    primary_button_background_color = models.CharField(
        null=True, blank=True, help_text='The background color of the primary button as a HEX code', max_length=8,
        default='#f0f0f0')

    mobile_navbar_background_color = models.CharField(
        null=True, blank=True, help_text='The background color of the mobile-only navbar as a HEX code', max_length=8,
        default='#0094F4')


class V1ToV2ObjectMap(models.Model):
    v1_object_id = models.PositiveIntegerField()
    content_type = models.ForeignKey(ContentType, on_delete=models.CASCADE)
    object_id = models.PositiveIntegerField()
    content_object = GenericForeignKey('content_type', 'object_id')
    extra = models.CharField(max_length=100, null=True, blank=True)

    def __str__(self):
        return f'{self.v1_object_id} -> {self.object_id}'

    @classmethod
    def create_map(cls, content_object, v1_object_id):
        v1_to_v2_object_map = cls(content_object=content_object, v1_object_id=v1_object_id)
        v1_to_v2_object_map.save()

    def get_v1_id(cls, klass, object_id, extra=None):
        content_type = ContentType.objects.get_for_model(klass)

        try:
            return cls.objects.get(content_type=content_type, object_id=object_id, extra=extra).v1_object_id
        except ObjectDoesNotExist:
            return None

    @classmethod
    def get_v2_obj(cls, klass, v1_object_id, extra=None):
        content_type = ContentType.objects.get_for_model(klass)

        try:
            return cls.objects.get(content_type=content_type, v1_object_id=v1_object_id, extra=extra).content_object
        except ObjectDoesNotExist:
            return None

    @classmethod
    def create_map(cls, content_object, v1_object_id, extra=None):
        content_type = ContentType.objects.get_for_model(type(content_object))
        obj, __ = cls.objects.get_or_create(content_type=content_type, object_id=content_object.pk,
                                            v1_object_id=v1_object_id, extra=extra)
        return obj


class SVGToPNGMap(models.Model):
    svg_path = models.TextField()
    fill_color = models.TextField(null=True)
    stroke_color = models.TextField(null=True)
    png_image_file = models.ImageField(upload_to='svg-to-png-maps/')

    @classmethod
    def get_png_image(cls, svg_path, fill_color, stroke_color=None):
        try:
            obj = cls.objects.get(svg_path=svg_path, fill_color=fill_color, stroke_color=stroke_color)
        except cls.DoesNotExist:
            png_image = convert_svg_to_png_bytes(svg_path, fill_color=fill_color, stroke_color=stroke_color, scale=10)
            obj = cls.objects.create(
                svg_path=svg_path, fill_color=fill_color, stroke_color=stroke_color, png_image_file=png_image)
        return obj.png_image_file

    def __str__(self):
        return f'{self.svg_path} (F={self.fill_color}) (S={self.stroke_color}) -> {self.png_image_file}'

    class Meta:
        unique_together = ('svg_path', 'fill_color', 'stroke_color')<|MERGE_RESOLUTION|>--- conflicted
+++ resolved
@@ -49,12 +49,8 @@
                      EmbeddedQuestionnaireChooserBlock,
                      PageButtonBlock, ArticleChooserBlock)
 from .forms import SectionPageForm
-<<<<<<< HEAD
 from .mixins import PageUtilsMixin, TitleIconMixin
-=======
-from .mixins import PageUtilsMixin
 from .utils.image import convert_svg_to_png_bytes
->>>>>>> e54b7f05
 from .utils.progress_manager import ProgressManager
 
 User = get_user_model()
