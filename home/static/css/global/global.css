--- conflicted
+++ resolved
@@ -795,7 +795,6 @@
   }
 }
 
-<<<<<<< HEAD
 
 .content .article__content__link-btn {
     margin-top: 20px;
@@ -829,7 +828,8 @@
       font-size: 16px;
       line-height: 22px;
       padding: 12px 16px;
-=======
+
+    
 .block-heading {
   font-style: normal;
   font-weight: bold;
@@ -843,6 +843,5 @@
     font-size: 24px;
     line-height: 28px;
     margin: 24px 0;
->>>>>>> cccd1a41
   }
 }