--- conflicted
+++ resolved
@@ -546,13 +546,8 @@
 
 
 
-<<<<<<< HEAD
 .comments {
-   padding-top: 40px;
-=======
-.comments { 
   padding-top: 12px;
->>>>>>> 6a2a0e95
 
   h2 {
    margin: 0;
@@ -616,7 +611,6 @@
    padding: 12px 16px;
    background-color: $black;
    border-radius: 24px;
-<<<<<<< HEAD
    flex: none;
    order: 1;
    align-self: stretch;
@@ -624,14 +618,10 @@
    margin: 16px 0px;
 
    input, a {
-=======
-   margin-bottom: 10px;
-   width: 100%;
-   margin-left: 12px;
-   margin-right: 12px;
-   
-   input, a { 
->>>>>>> 6a2a0e95
+      margin-bottom: 10px;
+      width: 100%;
+      margin-left: 12px;
+      margin-right: 12px;
       text-decoration: none;
       background-color: $black;
       color:white;
@@ -674,24 +664,20 @@
   &__submit {
    padding: 12px 16px;
    margin: 16px 0px;
-<<<<<<< HEAD
 
    button {
-      background-color: $pearl;
-      color: $black;
-      border:none;
-      font-family: Poppins;
-      font-style: normal;
-      font-weight: 600;
-=======
-   
-   input, a { 
->>>>>>> 6a2a0e95
+     background-color: $pearl;
+     color: $black;
+     border: none;
+     font-family: Poppins;
+     font-style: normal;
+     font-weight: 600;
+  }
+
+   input, a {
       font-size: 16px;
       line-height: 22px;
    }
-}
-
    }
 }
 
@@ -831,11 +817,6 @@
    padding-top: 24px;
    width:100%;
    height:auto;
-<<<<<<< HEAD
-
-
-=======
->>>>>>> 6a2a0e95
 
    &__back {
       color:white;
