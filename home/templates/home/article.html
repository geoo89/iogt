--- conflicted
+++ resolved
@@ -1,16 +1,12 @@
 {% extends "base.html" %}
-<<<<<<< HEAD
 {% load static wagtailcore_tags wagtailimages_tags comments comments_xtd  home_tags questionnaires_tags sass_tags %}
-=======
 {% load static wagtailcore_tags wagtailimages_tags home_tags comments comments_xtd %}
->>>>>>> 515121fd
 
 {% block extra_css %}
 
 {% endblock extra_css %}
 
 {% block content %}
-<<<<<<< HEAD
   {% image page.lead_image height-115 width-360 class="main-image-phone" %}
  <article > 
   <section class='article-content'>
@@ -34,7 +30,6 @@
                 {% if page.get_next_sibling %}
                     <a href="{% pageurl page.get_next_sibling %}" class='article-navigation__button--next'>Next</a>
                 {% endif %}
-=======
     {% if user_progress %}
         {% render_user_progress user_progress %}
     {% endif %}
@@ -64,7 +59,6 @@
                 {% for tag in page.tags.all %}
                     <span class="tagit-label tag">{{ tag.slug }}</span>
                 {% endfor %}
->>>>>>> 515121fd
             {% endif %}
        </section>
  </article>
