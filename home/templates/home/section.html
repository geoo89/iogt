--- conflicted
+++ resolved
@@ -5,7 +5,6 @@
 {% endblock extra_css %}
 
 {% block content %}
-<<<<<<< HEAD
     <section class='section-page-details'>
         <a href='' class='section-page-details__back'>
           <img class='section-page-details__back--image1' src="{% static 'images/white-stroke.png' %}">
@@ -15,7 +14,6 @@
          {% render_featured_content_list featured_content %}
     </section>
     <section>
-=======
     <div class="home">
         <div class="single-article">
             <section class="article-content">
@@ -37,7 +35,6 @@
             {% render_user_progress  user_progress %}
         {% endif %}
         {% render_featured_content_list featured_content %}
->>>>>>> 515121fd
         {% render_sub_sections_list sub_sections %}
     </section>
     <section class='suggested-articles'>
