{% extends "base.html" %}
{% load static wagtailcore_tags wagtailimages_tags home_tags questionnaires_tags sass_tags%}

{% block extra_css %}
{% endblock extra_css %}

{% block content %}
    <section class='section-page-details' >
<<<<<<< HEAD
        <a href='' class='section-page-details__back'>
=======
        <a href="{{page.parent_section.url}}" class='section-page-details__back'>
>>>>>>> 8290d9aa
          <img class='section-page-details__back--image1' src="{% static 'images/white-stroke.png' %}">
           Back 
        </a>
        <h1 class='section-page-details__title'>{{ page.title }}</h1>
         {% render_featured_content_list featured_content %}
    </section>
    <section>
        {% render_sub_sections_list sub_sections %}
    </section>
    <section class='suggested-articles'>
     {% render_polls_list polls %} 
     {% render_surveys_list surveys %}
     {% render_articles_list articles %} 
    </section>
{% endblock content %}


<|MERGE_RESOLUTION|>--- conflicted
+++ resolved
@@ -6,11 +6,7 @@
 
 {% block content %}
     <section class='section-page-details' >
-<<<<<<< HEAD
-        <a href='' class='section-page-details__back'>
-=======
         <a href="{{page.parent_section.url}}" class='section-page-details__back'>
->>>>>>> 8290d9aa
           <img class='section-page-details__back--image1' src="{% static 'images/white-stroke.png' %}">
            Back 
         </a>
