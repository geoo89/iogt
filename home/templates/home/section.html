{% extends "base.html" %}
{% load static wagtailcore_tags wagtailimages_tags home_tags questionnaires_tags sass_tags i18n %}

{% block extra_css %}
{% endblock extra_css %}

{% block content %}
   {% image page.lead_image width-320 class='article__img' %}
     {% comment %} <a href="{{page.parent_section.url}}" class='article__back' style="background-color:{{ page.parent_section.background_color }}">
          <img class='article__back--image1' src="{% static 'icons/back.svg' %}">
<<<<<<< HEAD
          {% translate "Go back" %}
    </a>
=======
          Go back
    </a> {% endcomment %}
>>>>>>> 87d64b92
    <section class='featured-content' style="background-color:{{ page.background_color }}">
        {% render_featured_content_list featured_content %}
     </section>
    <section>
        {% render_sub_sections_list sub_sections %}
    </section>
    <section class='quiz-holder'>
     <section class='quiz-holder__quiz' style="background-color:{{ page.background_color }}; color:{{page.font_color}}">
      {% render_polls_list polls %} 
     </section>
    <section class='quiz-holder__quiz' style="background-color:{{ page.background_color }}; color:{{page.font_color}}">
    {% render_surveys_list surveys %}
     </section>
      <section class='quiz-holder__quiz' style="background-color:{{ page.background_color }}; color:{{page.font_color}}">
          {% render_quizzes_list quizzes %} 
     </section>
    </section>
     {% render_articles_list articles %} 
{% endblock content %}


<|MERGE_RESOLUTION|>--- conflicted
+++ resolved
@@ -8,13 +8,8 @@
    {% image page.lead_image width-320 class='article__img' %}
      {% comment %} <a href="{{page.parent_section.url}}" class='article__back' style="background-color:{{ page.parent_section.background_color }}">
           <img class='article__back--image1' src="{% static 'icons/back.svg' %}">
-<<<<<<< HEAD
           {% translate "Go back" %}
-    </a>
-=======
-          Go back
     </a> {% endcomment %}
->>>>>>> 87d64b92
     <section class='featured-content' style="background-color:{{ page.background_color }}">
         {% render_featured_content_list featured_content %}
      </section>
