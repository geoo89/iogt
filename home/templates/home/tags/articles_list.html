{% load static wagtailcore_tags wagtailimages_tags %}

<<<<<<< HEAD
<div class="articles-list articles-list--home">
    <div class="container articles-list__container">
        {% for article in articles %}
            <a href="{% pageurl article %}" class="articles-list__item">
                <div class="articles-list__item-content">
                    <div class="articles-list__item-header articles-list__item-header--red">
                        <p class="articles-list__item-tag">{{ article.specific.section }}</p>
                        {% if article.specific.allow_comments %}
                            <span class="articles-list__item-comment">{{ article.comments | length }}</span> {% endif %}
                    </div>
                    <div class="articles-list__item-text">
                        <p>{{ article.title }}</p>
                    </div>
                </div>
                <div class="articles-list__item-img">
                    {% image article.specific.lead_image original %}
                </div>
            </a>
        {% endfor %}

=======
{% for article in articles %}
    <div class='suggested-article'>
        <a href="{% pageurl article %}">{{ article.title }}</a>
        {% image article.specific.lead_image fill-336x186 class="mainImage" %}
>>>>>>> e0b527d8
    </div>
{% endfor %}



<|MERGE_RESOLUTION|>--- conflicted
+++ resolved
@@ -1,6 +1,5 @@
 {% load static wagtailcore_tags wagtailimages_tags %}
 
-<<<<<<< HEAD
 <div class="articles-list articles-list--home">
     <div class="container articles-list__container">
         {% for article in articles %}
@@ -20,13 +19,6 @@
                 </div>
             </a>
         {% endfor %}
-
-=======
-{% for article in articles %}
-    <div class='suggested-article'>
-        <a href="{% pageurl article %}">{{ article.title }}</a>
-        {% image article.specific.lead_image fill-336x186 class="mainImage" %}
->>>>>>> e0b527d8
     </div>
 {% endfor %}
 
