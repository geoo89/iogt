--- conflicted
+++ resolved
@@ -1,14 +1,5 @@
 {% load static wagtailcore_tags wagtailimages_tags %}
 
-<<<<<<< HEAD
-{% for article in articles %}
-    <div class='suggested-article'>
-        <a href="{% pageurl article %}">{{ article.title }}</a>
-        {% image article.specific.lead_image fill-336x186 class="mainImage" %}
-    </div>
-{% endfor %}
-
-=======
 <div class="articles-list articles-list--home">
     <div class="container articles-list__container">
         {% for article in articles %}
@@ -29,6 +20,5 @@
             </a>
         {% endfor %}
     </div>
->>>>>>> 8290d9aa
 
 
