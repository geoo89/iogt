<<<<<<< HEAD
{% load static wagtailcore_tags wagtailimages_tags sass_tags image_tags %}
=======
{% load home_tags %}
{% load static wagtailcore_tags wagtailimages_tags sass_tags %}
>>>>>>> 6ab76f7f

{% for sub_section in sub_sections %}
    <a href="{% pageurl sub_section %}" class='sub-section'>
        {{ sub_section.title }}
<<<<<<< HEAD
        {% static 'icons/arrow-right.svg' as right_arrow_url %}
        {% render_png_from_svg right_arrow_url attrs="width=10px alt='arrow-right'"%}
=======
        <div class="overlay-holder {% render_is_content_completed sub_section %}">
            {% image sub_section.specific.lead_image width-320 class='article__lead-img' %}
        </div>
>>>>>>> 6ab76f7f
    </a>
{% endfor %}<|MERGE_RESOLUTION|>--- conflicted
+++ resolved
@@ -1,20 +1,13 @@
-<<<<<<< HEAD
+{% load home_tags %}
 {% load static wagtailcore_tags wagtailimages_tags sass_tags image_tags %}
-=======
-{% load home_tags %}
-{% load static wagtailcore_tags wagtailimages_tags sass_tags %}
->>>>>>> 6ab76f7f
 
 {% for sub_section in sub_sections %}
     <a href="{% pageurl sub_section %}" class='sub-section'>
         {{ sub_section.title }}
-<<<<<<< HEAD
-        {% static 'icons/arrow-right.svg' as right_arrow_url %}
-        {% render_png_from_svg right_arrow_url attrs="width=10px alt='arrow-right'"%}
-=======
         <div class="overlay-holder {% render_is_content_completed sub_section %}">
             {% image sub_section.specific.lead_image width-320 class='article__lead-img' %}
         </div>
->>>>>>> 6ab76f7f
+        {% static 'icons/arrow-right.svg' as right_arrow_url %}
+        {% render_png_from_svg right_arrow_url attrs="width=10px alt='arrow-right'"%}
     </a>
 {% endfor %}