--- conflicted
+++ resolved
@@ -1,9 +1,5 @@
 {% load static wagtailcore_tags wagtailimages_tags i18n %}
-<<<<<<< HEAD
-<footer class="top-level-sections" id="top-level-sections">
-=======
 <footer class="top-level">
->>>>>>> b19f0961
     <nav>
         {% for section in top_level_sections %}
           <div class='top-level__section' style="background-color:{{ section.specific.background_color }}; color: {{section.specific.font_color }}">
