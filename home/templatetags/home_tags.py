--- conflicted
+++ resolved
@@ -17,15 +17,8 @@
 
 @register.inclusion_tag('home/tags/top_level_sections.html', takes_context=True)
 def top_level_sections(context):
-<<<<<<< HEAD
-    section_index_page = SectionIndexPage.objects.first()
-    return {
-        'top_level_sections': section_index_page.get_children() if section_index_page else None,
-=======
-
     return {
         'top_level_sections': SectionIndexPage.get_top_level_sections(),
->>>>>>> 3a78e108
         'request': context['request'],
     }
 
