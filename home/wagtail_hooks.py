from abc import ABC
<<<<<<< HEAD
from urllib.parse import urlparse, urlunparse
=======
from urllib.parse import urlparse, urlencode
>>>>>>> fix/url-with-anchors

from django.core.exceptions import PermissionDenied
from django.urls import resolve, Resolver404
from django.urls import reverse
from django.utils.html import escape
from django.utils.translation import gettext_lazy as _
from wagtail.contrib.redirects.models import Redirect
from wagtail.core import hooks
from wagtail.core.models import Page
from wagtail.core.models import PageViewRestriction
from wagtail.core.rich_text import LinkHandler

from home.models import FooterIndexPage, BannerIndexPage, Section, \
    SectionIndexPage


class ExternalLinkHandler(LinkHandler, ABC):
    identifier = "external"

    @classmethod
    def expand_db_attributes(cls, attrs):
        next_page = escape(attrs["href"])
        parsed_url = urlparse(next_page)
        try:
            resolve(parsed_url.path)
            unparsed_url = urlunparse(('', '', parsed_url.path, parsed_url.params, parsed_url.query, parsed_url.fragment))
            return f'<a href="{unparsed_url}">'
        except Resolver404:
            external_link_page = reverse("external-link")
            return f'<a href="{external_link_page}?{urlencode({"next": next_page})}">'

@hooks.register("register_rich_text_features")
def register_external_link(features):
    features.register_link_type(ExternalLinkHandler)


@hooks.register('before_serve_page', order=-1)
def check_group(page, request, serve_args, serve_kwargs):
    if request.user.is_authenticated:
        for restriction in page.get_view_restrictions():
            if not restriction.accept_request(request):
                if restriction.restriction_type == PageViewRestriction.GROUPS:
                    current_user_groups = request.user.groups.all()
                    if not any(group in current_user_groups for group in
                               restriction.groups.all()):
                        raise PermissionDenied


@hooks.register('construct_explorer_page_queryset')
def sort_page_listing_by_path(parent_page, pages, request):
    if isinstance(parent_page, (
            BannerIndexPage, FooterIndexPage, Section, SectionIndexPage)):
        pages = pages.order_by('path')

    return pages


@hooks.register('construct_main_menu')
def rename_forms_menu_item(request, menu_items):
    for item in menu_items:
        if item.name == "forms":
            item.label = _("Form Data")


@hooks.register('construct_page_chooser_queryset')
def limit_page_chooser(pages, request):
    """
    For featured content page chooser panel in section start from current section
    otherwise don't change wagtail page queryset
    :param pages:
    :param request:
    :return: wagtail page queryset
    """
    current_path_match = resolve(request.path)
    if current_path_match.kwargs:
        # This is for the child pages access in page chooser panel
        page_id = current_path_match.kwargs.get('parent_page_id')
    else:
        # This is for the initial loading of children of current section
        parsed_referer_url = urlparse(request.META.get('HTTP_REFERER'))
        referer_path_match = resolve(parsed_referer_url.path)
        page_id = referer_path_match.kwargs.get('page_id')

    # If parent page is a section then return its children otherwise skip filtering
    if Section.objects.filter(id=page_id).exists():
        pages = Page.objects.get(id=page_id).get_children()

    return pages


Redirect._meta.get_field("old_path").help_text = _(
    'A relative path to redirect from e.g. /en/youth. '
    'See https://docs.wagtail.io/en/stable/editor_manual/managing_redirects.html for more details')<|MERGE_RESOLUTION|>--- conflicted
+++ resolved
@@ -1,9 +1,5 @@
 from abc import ABC
-<<<<<<< HEAD
-from urllib.parse import urlparse, urlunparse
-=======
-from urllib.parse import urlparse, urlencode
->>>>>>> fix/url-with-anchors
+from urllib.parse import urlparse, urlunparse, urlencode
 
 from django.core.exceptions import PermissionDenied
 from django.urls import resolve, Resolver404
