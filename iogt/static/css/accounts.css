<<<<<<< HEAD
.square {
    display: flex;
    justify-content: center;
    align-items: center;
    margin: auto;
    background: #ADD8E6;
    color: #fff;
    width: 650px;
    height: 650px;
    font-size: 28px;
    border: 5px solid #2265a2;
}

@media only screen and (max-width: 1339.98px) {
    .square {
        background: red;
        width: 33.583vw;
        height: 33.583vw;
        font-size: 2.09vw;
    }
}

@media only screen and (max-width: 991.98px) {
    .square {
        background: red;
        width: 45.364vw;
        height: 45.364vw;
        font-size: 2.823vw;
        border: 1.008vw solid #000;
    }
}

@media only screen and (max-width: 575.98px) {
    .square {
        background: red;
        width: 43.404vw;
        height: 43.404vw;
        font-size: 3.125vw;
    }
}

.profile__title {
    display: inline-block;
=======
.profile__title {
    display: inline-block;
    width: 100%;
    line-height: 32px;
    margin-bottom: 20px;
}

.profile__title:after {
    clear: both;
}

.profile__icon {
    width: 32px;
    height: 32px;
    display: inline-block;
    vertical-align: middle;
    float: right;
    background-color: #0070E2;
    color: #fff;
    text-align: center;
    line-height: 32px;
    border-radius: 50%;
}

form p {
    margin: 0;
    margin-bottom: 12px;
>>>>>>> 9908c136
    width: 100%;
    line-height: 32px;
    margin-bottom: 20px;
}

<<<<<<< HEAD
.profile__title:after {
    clear: both;
}

.profile__icon {
    width: 32px;
    height: 32px;
    display: inline-block;
    vertical-align: middle;
    float: right;
    background-color: #0070E2;
    color: #fff;
    text-align: center;
    line-height: 32px;
    border-radius: 50%;
}

.profile-form__input {
    margin-bottom: 12px;
}

.profile-form__input:last-child {
    margin-bottom: 0;
=======
form p:last-child {
    margin-bottom: 0;
    display: flex;
    align-items: center;
}

form label {
    display: none;
}

form label[for='id_terms_accepted'], form label[for='id_remember'] {
    display: inline-block;
    font-size: 10px;
    font-weight: 500;
    line-height: 14px;
    margin-right: 10px;
}

form input {
    background-color: #f7f7f9;
    border: 1px solid #efefef;
    border-radius: 8px;
    font-size: 10px;
    font-weight: 500;
    line-height: 14px;
    padding: 8px 12px;
    width: 100%
}

form input[type="checkbox"] {
    display: inline-block;
    margin: 0;
    width: auto;
>>>>>>> 9908c136
}

.profile-form__btns {
    margin: 20px 0;
}

.profile-form__btn {
    margin-bottom: 8px;
}

.profile-form__btn:last-child {
    margin-bottom: 0;
}

.profile-form__desc {
    color: #9A9A9A;
<<<<<<< HEAD
=======
}

.errorlist {
    list-style-type: none;
    padding: 0;
    margin: 0;
}

.errorlist li {
    color: #fb3d24;
    font-size: 8px;
    font-weight: 500;
    line-height: 14px;
>>>>>>> 9908c136
}<|MERGE_RESOLUTION|>--- conflicted
+++ resolved
@@ -1,48 +1,3 @@
-<<<<<<< HEAD
-.square {
-    display: flex;
-    justify-content: center;
-    align-items: center;
-    margin: auto;
-    background: #ADD8E6;
-    color: #fff;
-    width: 650px;
-    height: 650px;
-    font-size: 28px;
-    border: 5px solid #2265a2;
-}
-
-@media only screen and (max-width: 1339.98px) {
-    .square {
-        background: red;
-        width: 33.583vw;
-        height: 33.583vw;
-        font-size: 2.09vw;
-    }
-}
-
-@media only screen and (max-width: 991.98px) {
-    .square {
-        background: red;
-        width: 45.364vw;
-        height: 45.364vw;
-        font-size: 2.823vw;
-        border: 1.008vw solid #000;
-    }
-}
-
-@media only screen and (max-width: 575.98px) {
-    .square {
-        background: red;
-        width: 43.404vw;
-        height: 43.404vw;
-        font-size: 3.125vw;
-    }
-}
-
-.profile__title {
-    display: inline-block;
-=======
 .profile__title {
     display: inline-block;
     width: 100%;
@@ -70,37 +25,9 @@
 form p {
     margin: 0;
     margin-bottom: 12px;
->>>>>>> 9908c136
     width: 100%;
-    line-height: 32px;
-    margin-bottom: 20px;
 }
 
-<<<<<<< HEAD
-.profile__title:after {
-    clear: both;
-}
-
-.profile__icon {
-    width: 32px;
-    height: 32px;
-    display: inline-block;
-    vertical-align: middle;
-    float: right;
-    background-color: #0070E2;
-    color: #fff;
-    text-align: center;
-    line-height: 32px;
-    border-radius: 50%;
-}
-
-.profile-form__input {
-    margin-bottom: 12px;
-}
-
-.profile-form__input:last-child {
-    margin-bottom: 0;
-=======
 form p:last-child {
     margin-bottom: 0;
     display: flex;
@@ -134,7 +61,6 @@
     display: inline-block;
     margin: 0;
     width: auto;
->>>>>>> 9908c136
 }
 
 .profile-form__btns {
@@ -151,8 +77,6 @@
 
 .profile-form__desc {
     color: #9A9A9A;
-<<<<<<< HEAD
-=======
 }
 
 .errorlist {
@@ -166,5 +90,4 @@
     font-size: 8px;
     font-weight: 500;
     line-height: 14px;
->>>>>>> 9908c136
 }