--- conflicted
+++ resolved
@@ -1745,7 +1745,6 @@
         width: 12px;
         height: 12px;
     }
-<<<<<<< HEAD
 }
 
 .content .quest-item__step-desc,
@@ -1772,8 +1771,6 @@
         font-size: 16px;
         line-height: 20px;
     }
-=======
-
     .load-more button {
         font-size: 16px;
         line-height: 22px;
@@ -1790,5 +1787,4 @@
     line-height: 28px;
     color: #303030;
     padding: 10px 0;
->>>>>>> 0c41ee66
 }