--- conflicted
+++ resolved
@@ -1579,7 +1579,6 @@
     }
 }
 
-<<<<<<< HEAD
 /* Comments Section Styles */
 .like-holder {
     display: inline-block !important;
@@ -1751,7 +1750,8 @@
         font-size: 16px;
         line-height: 22px;
     }
-=======
+}
+
 .section-img {
     position: relative;
 }
@@ -1771,5 +1771,5 @@
     position: static;
     color: #303030;
     padding: 10px 0 15px;
->>>>>>> 09809c41
+
 }