--- conflicted
+++ resolved
@@ -1,8 +1,4 @@
-<<<<<<< HEAD
-{% load static wagtailuserbar home_tags sass_tags wagtailsettings_tags menu_tags generic_components i18n%}
-=======
-{% load static wagtailuserbar home_tags sass_tags wagtailsettings_tags menu_tags i18n wagtailimages_tags%}
->>>>>>> 4eed3b89
+{% load static wagtailuserbar home_tags sass_tags wagtailsettings_tags menu_tags generic_components i18n wagtailimages_tags%}
 {% get_settings %}
 
 <!--  Commit Hash: {{commit_hash}} -->
