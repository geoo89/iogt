--- conflicted
+++ resolved
@@ -48,18 +48,6 @@
                     <option class="select__option" value="Gumuz">Gumuz</option>
                 </select>
             </div>
-<<<<<<< HEAD
-            <form class="search" action="{% url "search" %}">
-                <a class="search__btn js-search-btn hideOnNonJSDevice"
-                   href="{% url "search" %}">
-                    <img src="{% static "/icons/search.svg" %}"
-                         alt="Search">
-                </a>
-                <button class="search__btn showOnNonJSDevice" type="submit">
-                    <img src="{% static "/icons/search.svg" %}"
-                         alt="Search">
-                </button>
-=======
             <form class="search" action="{% url "search" %}" method="POST">
                 <a class="search__btn js-search-btn" href="{% url "search" %}">
                     <img src="{% static "icons/search.svg" %}" alt="Search">
@@ -205,7 +193,6 @@
 {#                        </div>#}
 {#                    </div>#}
 {#                </div>#}
->>>>>>> 9908c136
             </form>
         </div>
     </div>
