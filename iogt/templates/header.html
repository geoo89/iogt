{% load static menu_tags i18n wagtailimages_tags home_tags %}

{% get_current_language as LANGUAGE_CODE %}
{% get_language_info for LANGUAGE_CODE as lang %}
{% get_available_languages as LANGUAGES %}
{% get_language_info_list for LANGUAGES as languages %}


<header class="home-header">
    <a href="/" >
        {% image settings.home.SiteSettings.logo fill-102x40 as logo %}
        <img src="{{ logo.url }}" />
    </a>
    <div class="home-header__options">
        <select>
            {% for language in languages %}
<<<<<<< HEAD
                <option class="kisho" value="{{ language.name_local }}" {% if language.code == LANGUAGE_CODE %}selected{% endif %}>{{ language.name_local }}</option>
=======
                <option value="{{ language.name_local }}" {% if language.code == LANGUAGE_CODE %}selected{% endif %}>{{ language.name_local }}</option>
>>>>>>> 87d64b92
            {% endfor %}
        </select>  
        <a class="js-search-btn" href="{% url "search" %}">
            <img src="{% static "icons/search.svg" %}" alt="Search">
        </a>
    </div>
</header><|MERGE_RESOLUTION|>--- conflicted
+++ resolved
@@ -14,11 +14,7 @@
     <div class="home-header__options">
         <select>
             {% for language in languages %}
-<<<<<<< HEAD
-                <option class="kisho" value="{{ language.name_local }}" {% if language.code == LANGUAGE_CODE %}selected{% endif %}>{{ language.name_local }}</option>
-=======
                 <option value="{{ language.name_local }}" {% if language.code == LANGUAGE_CODE %}selected{% endif %}>{{ language.name_local }}</option>
->>>>>>> 87d64b92
             {% endfor %}
         </select>  
         <a class="js-search-btn" href="{% url "search" %}">
