{% load static menu_tags %}
<header class="header">
    <div class="header-top">
        <div class="header-top-language-strip">
            <div class="current-language">Language: <span>English</span>
            </div>
            <div class="change-language">
                <input type="checkbox" class="collapse" id="handel1">
                <label for="handel1">Change Language <i class="material-icons">keyboard_arrow_down</i>
                </label>
                <div class="content">
                    <div class="language-list-menu-content">
                        <ul>
                            <li id="English">
                                <a class="">English</a>
                            </li>
                            <li id="العربيّة">
                                <a class="">العربيّة</a>
                            </li>
                            <li id="FRANÇAIS">
                                <a class="">FRANÇAIS</a>
                            </li>
                            <li id="ESPAÑOL">
                                <a class="">ESPAÑOL</a>
                            </li>
                            <li id="PORTUGUÊS">
                                <a class="">PORTUGUÊS</a>
                            </li>
                            <li id="РУССКИЙ">
                                <a class="">РУССКИЙ</a>
                            </li>
                        </ul>
                    </div>
                </div>
            </div>
        </div>
        <div class="header-middle">
            <a class="logo-small" href='/'>
                <img src="{% static "images/iogt-logo-two-lines.png" %}"/>
            </a>
            <div class="join-menu">
                <a>Join</a>
                <a>Menu</a>
            </div>
            <div class="signin-language">
                <a class="signin" href="/signin">Sign in</a>
                <div class="language-dropdown">
                    <span>English<i class="material-icons">expand_more</i></span>
                    <div class="language-dropdown-content">
                        <a class="language-name" href="/">ESPAÑOL</a>
                    </div>
                </div>

            </div>

            <div class="search-menu">
                <a>
                    <icon class="material-icons">search</icon>
                </a>
                <a>
                    <icon class="material-icons">menu</icon>
                </a>
            </div>
        </div>

        <div class="tabletDesktopSignin">
            <a class="logo-full" href="/">
                <img src={% static "images/iogt-logo-two-lines.png" %}>
            </a>
            <form id="search-bar" role="search" class="search-bar" action="{% url 'search' %}">
                <input placeholder="Enter your search here..." type="text" name="query">
                <button type="submit">
                    <i class="material-icons">search</i>
                </button>
<<<<<<< HEAD
            </form>
            <button class="signin" type = "button" onclick="cache()">Download website</button>
=======
            </form>      
>>>>>>> df416c2a
            {% if request.user.is_anonymous %}
                <a class="signin" href="{% url 'account_signup' %}">Sign Up</a>
            {% else %}
                <a class="signin" href="{% url 'user_profile' %}">Profile</a>
                <a class="signin" href="{% url 'account_logout' %}">Sign out</a>
            {% endif %}
            
        </div>

    </div>
   
    <nav class="nav">
        <div class="categories-dropdown">
            <div class="btn-group">
                <button class="categories-btn">All Categories</button>
                <button class="categories-btn-arrow">
                    <i class="material-icons icon">arrow_drop_down</i>
                </button>
            </div>
            <div class="categories-dropdown-content">
                <dl>
                    <span>
                        <a class="dl-title" href='/'>
                            <dt>Topic title
                                <i class="material-icons">arrow_drop_up</i>
                            </dt>
                        </a>
                        <a class="dl-item" href='/'>
                            <dd>Topic item</dd>
                        </a>
                    </span>
                </dl>
            </div>
        </div>

        {% main_menu max_levels=1 %}

        <div class="see-more">
            <a href="/7">
                <i class="material-icons">more_vert</i>
                See more
            </a>
        </div>

        <div class="language" href="">
            <div class="language-dropdown">
                <span>Language:</span>
                <a>English<i class='material-icons'></i></a>
                <div class="language-dropdown-content">
                    <a class="language-name" href='/'>ESPAÑOL</a>
                </div>
            </div>
        </div>
        <button class="signin" type="button" onclick="cache()" id="hideOnNonJSDevice" >Download website</button>
    </nav>
</header><|MERGE_RESOLUTION|>--- conflicted
+++ resolved
@@ -72,23 +72,17 @@
                 <button type="submit">
                     <i class="material-icons">search</i>
                 </button>
-<<<<<<< HEAD
             </form>
-            <button class="signin" type = "button" onclick="cache()">Download website</button>
-=======
-            </form>      
->>>>>>> df416c2a
             {% if request.user.is_anonymous %}
                 <a class="signin" href="{% url 'account_signup' %}">Sign Up</a>
             {% else %}
                 <a class="signin" href="{% url 'user_profile' %}">Profile</a>
                 <a class="signin" href="{% url 'account_logout' %}">Sign out</a>
             {% endif %}
-            
         </div>
 
     </div>
-   
+
     <nav class="nav">
         <div class="categories-dropdown">
             <div class="btn-group">
