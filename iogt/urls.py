--- conflicted
+++ resolved
@@ -11,17 +11,6 @@
 from iogt.views import TransitionPageView
 
 urlpatterns = [
-<<<<<<< HEAD
-    path("django-admin/", admin.site.urls),
-    path("admin/", include(wagtailadmin_urls)),
-    path("documents/", include(wagtaildocs_urls)),
-    path("search/", search_views.search, name="search"),
-    path("users/", include(users_urls), name="users_urls"),
-    path("accounts/", include("allauth.urls"), name="allauth-urls"),
-    path("comments/", include("django_comments_xtd.urls")),
-    path("question/", include("questionnaires.urls"), name="question"),
-    path("external-link/", TransitionPageView.as_view(), name="external-link"),
-=======
     path('django-admin/', admin.site.urls),
     path('admin/', include(wagtailadmin_urls)),
     path('documents/', include(wagtaildocs_urls)),
@@ -31,7 +20,7 @@
     path('comments/', include('django_comments_xtd.urls')),
     path("external-link/", TransitionPageView.as_view(), name="external-link"),
     path('messaging/', include('messaging.urls'), name='messaging-urls'),
->>>>>>> 8000438f
+    path("external-link/", TransitionPageView.as_view(), name="external-link"),
 ]
 
 if settings.DEBUG:
@@ -48,11 +37,4 @@
 
 urlpatterns = urlpatterns + i18n_patterns(
     path("", include(wagtail_urls)),
-<<<<<<< HEAD
-    # Alternatively, if you want Wagtail pages to be served from a subpath
-    # of your site, rather than the site root:
-    #    path("pages/", include(wagtail_urls)),
-]
-=======
-)
->>>>>>> 8000438f
+)