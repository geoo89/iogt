--- conflicted
+++ resolved
@@ -1649,7 +1649,6 @@
             # Move page to end
             page_to_move.move(parent_page, pos='last-child')
 
-<<<<<<< HEAD
     def sort_pages(self):
         if self.sort != 'type1':
             return
@@ -1680,11 +1679,10 @@
                 self.move_page(page_to_move=child, position=None)
 
         self.stdout.write('Pages sorted.')
-=======
+
     def get_admin_url(self, id):
         site = Site.objects.filter(is_default_site=True).first()
         return f"{site.root_url}{reverse('wagtailadmin_pages:edit', args=(id,))}"
->>>>>>> 3728c747
 
     def print_post_migration_report(self):
         self.stdout.write(self.style.ERROR('====================='))
