--- conflicted
+++ resolved
@@ -153,7 +153,7 @@
         self.migrate_surveys()
         self.translate_home_pages()
         self.migrate_banners()
-        self.fix_pending_description_for_pages()
+        self.fix_pending_links_for_pages()
         Page.fix_tree()
         self.migrate_recommended_articles_for_article()
         self.migrate_featured_articles_for_section()
@@ -526,12 +526,19 @@
                 v2_body.append(block)
             elif block['type'] == 'image':
                 image = self.image_map.get(block['value'])
-                block['value'] = image.id if image else None
+                if image:
+                    block['value'] = image.id
+                else:
+                    self.stdout.write(f"Article (title={row['title']}) has image with invalid id {block['value']}")
+                    block['value'] = None
                 v2_body.append(block)
             elif block['type'] == 'media':
                 media = self.media_map.get(block['value'])
-<<<<<<< HEAD
-                block['value'] = media.id if media else None
+                if media:
+                    block['value'] = media.id
+                else:
+                    self.stdout.write(f"Article (title={row['title']}) has media with invalid id {block['value']}")
+                    block['value'] = None
                 v2_body.append(block)
             elif block['type'] == 'page':
                 page = self.v1_to_v2_page_map.get(block['value'])
@@ -554,20 +561,6 @@
         v1_body = json.loads(row['body'])
 
         v2_body = self._map_body('articles', row, v1_body)
-=======
-                if media:
-                    block['value'] = media.id
-                else:
-                    self.stdout.write(f"Article (title={row['title']}) has media with invalid id {block['value']}")
-                    block['value'] = None
-            if block['type'] == 'image':
-                image = self.image_map.get(block['value'])
-                if image:
-                    block['value'] = image.id
-                else:
-                    self.stdout.write(f"Article (title={row['title']}) has image with invalid id {block['value']}")
-                    block['value'] = None
->>>>>>> 6ab76f7f
 
         if row['subtitle']:
             v2_body = [{
@@ -1226,7 +1219,7 @@
             '--tory_blue': '#134b90',
         }.get(color_name)
 
-    def fix_pending_description_for_pages(self):
+    def fix_pending_links_for_pages(self):
         for k, v in self.pages_pending_links['articles'].items():
             v2_article = self.v1_to_v2_page_map.get(k)
             if v2_article:
@@ -1243,4 +1236,6 @@
             v2_banner = self.v1_to_v2_page_map.get(k)
             if v2_banner:
                 v2_banner.banner_link_page = self.map_banner_page(v)
-                v2_banner.save()+                v2_banner.save()
+
+        self.stdout.write('Fixed pending links for pages.')