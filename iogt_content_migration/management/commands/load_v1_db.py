from pathlib import Path

from django.core.files import File
from django.core.management.base import BaseCommand
from wagtail.core.models import Page, Site, Locale, Collection, PageRevision
from django.core.files.images import ImageFile
from wagtail.documents.models import Document
from wagtail.images.models import Image
from wagtail_localize.models import Translation
from wagtail_localize.views.submit_translations import TranslationCreator
from wagtailmedia.models import Media

import home.models as models
from comments.models import CommentStatus
from home.models import V1ToV2ObjectMap
from questionnaires.models import Poll, PollFormField, Survey, SurveyFormField, Quiz, QuizFormField
import psycopg2
import psycopg2.extras
import json

from questionnaires.models import PollIndexPage, SurveyIndexPage, QuizIndexPage


class Command(BaseCommand):

    def add_arguments(self, parser):
        parser.add_argument(
            '--host',
            default='0.0.0.0',
            help='IoGT V1 database host'
        )
        parser.add_argument(
            '--port',
            default='5432',
            help='IoGT V1 database port'
        )
        parser.add_argument(
            '--name',
            default='postgres',
            help='IoGT V1 database name'
        )
        parser.add_argument(
            '--user',
            default='postgres',
            help='IoGT V1 database user'
        )
        parser.add_argument(
            '--password',
            default='',
            help='IoGT V1 database password'
        )
        parser.add_argument(
            '--media-dir',
            required=True,
            help='Path to IoGT v1 media directory'
        )
        parser.add_argument(
            '--skip-locales',
            action='store_true',
            help='Skip data of locales other than default language'
        )

        parser.add_argument(
            '--delete-users',
            action='store_true',
            help='Delete existing Users and their associated data. Use carefully'
        )

    def handle(self, *args, **options):
        self.db_connect(options)
        self.media_dir = options.get('media_dir')
        self.skip_locales = options.get('skip_locales')

        self.collection_map = {}
        self.document_map = {}
        self.media_map = {}
        self.image_map = {}
        self.page_translation_map = {}
        self.v1_to_v2_page_map = {}

        self.clear()
        self.stdout.write('Existing site structure cleared')

        root = Page.get_first_root_node()
        self.migrate(root)

    def clear(self):
        models.PageLinkPage.objects.all().delete()
        PageRevision.objects.all().delete()
        PollFormField.objects.all().delete()
        Poll.objects.all().delete()
        SurveyFormField.objects.all().delete()
        Survey.objects.all().delete()
        QuizFormField.objects.all().delete()
        Quiz.objects.all().delete()
        models.FeaturedContent.objects.all().delete()
        models.ArticleRecommendation.objects.all().delete()
        models.FooterPage.objects.all().delete()
        models.FooterIndexPage.objects.all().delete()
        models.BannerPage.objects.all().delete()
        models.BannerIndexPage.objects.all().delete()
        models.Article.objects.all().delete()
        models.Section.objects.all().delete()
        models.SectionIndexPage.objects.all().delete()
        models.HomePage.objects.all().delete()
        Site.objects.all().delete()
        Image.objects.all().delete()
        Document.objects.all().delete()
        Media.objects.all().delete()
        V1ToV2ObjectMap.objects.all().delete()

    def db_connect(self, options):
        connection_string = self.create_connection_string(options)
        self.stdout.write(f'DB connection string created, string={connection_string}')
        self.v1_conn = psycopg2.connect(connection_string)
        self.stdout.write('Connected to v1 DB')

    def __del__(self):
        try:
            self.v1_conn.close()
            self.stdout.write('Closed connection to v1 DB')
        except AttributeError:
            pass

    def create_connection_string(self, options):
        host = options.get('host', '0.0.0.0')
        port = options.get('port', '5432')
        name = options.get('name', 'postgres')
        user = options.get('user', 'postgres')
        password = options.get('password', '')
        return f"host={host} port={port} dbname={name} user={user} password={password}"

    def db_query(self, q):
        cur = self.v1_conn.cursor(cursor_factory=psycopg2.extras.RealDictCursor)
        cur.execute(q)
        return cur

    def migrate(self, root):
        self.migrate_collections()
        self.migrate_documents()
        self.migrate_media()
        self.migrate_images()
        self.load_page_translation_map()
        self.home_page = self.create_home_page(root)
        self.translate_home_pages(self.home_page)
        self.create_index_pages(self.home_page)
        self.migrate_sections()
        self.migrate_articles()
        self.migrate_footers()
        self.migrate_polls()
        self.migrate_surveys()
        self.migrate_banners()
        Page.fix_tree()
        self.fix_articles_body()
        self.fix_footers_body()
        self.fix_survey_description()
        self.fix_banner_link_page()
        self.attach_banners_to_home_page()
        self.migrate_recommended_articles_for_article()
        self.migrate_featured_articles_for_section()
        self.migrate_featured_articles_for_homepage()
<<<<<<< HEAD
        self.add_polls_from_polls_index_page_to_home_page_featured_content()
        self.add_surveys_from_surveys_index_page_to_home_page_featured_content()
=======
        self.add_polls_from_polls_index_page_to_footer_index_page_as_page_link_page()
        self.add_surveys_from_surveys_index_page_to_footer_index_page_as_page_link_page()
>>>>>>> 557630cb
        self.stop_translations()

    def create_home_page(self, root):
        sql = 'select * from core_main main join wagtailcore_page page on main.page_ptr_id = page.id'
        cur = self.db_query(sql)
        main = cur.fetchone()
        cur.close()
        home = None
        if main:
            home = models.HomePage(
                title=main['title'],
                draft_title=main['draft_title'],
                slug=main['slug'],
                live=main['live'],
                locked=main['locked'],
                go_live_at=main['go_live_at'],
                expire_at=main['expire_at'],
                first_published_at=main['first_published_at'],
                last_published_at=main['last_published_at'],
                search_description=main['search_description'],
                seo_title=main['seo_title'],
            )
            root.add_child(instance=home)
            V1ToV2ObjectMap.create_map(content_object=home, v1_object_id=main['page_ptr_id'])
        else:
            raise Exception('Could not find a main page in v1 DB')
        cur.close()

        cur = self.db_query('select * from wagtailcore_site')
        v1_site = cur.fetchone()
        cur.close()
        if v1_site:
            Site.objects.create(
                hostname=v1_site['hostname'],
                port=v1_site['port'],
                root_page=home,
                is_default_site=True,
                site_name=v1_site['site_name'] if v1_site['site_name'] else 'Internet of Good Things',
            )
        else:
            raise Exception('Could not find site in v1 DB')
        return home

    def create_index_pages(self, homepage):
        self.section_index_page = models.SectionIndexPage(title='Sections')
        homepage.add_child(instance=self.section_index_page)

        self.banner_index_page = models.BannerIndexPage(title='Banners')
        homepage.add_child(instance=self.banner_index_page)

        self.footer_index_page = models.FooterIndexPage(title='Footers')
        homepage.add_child(instance=self.footer_index_page)

        self.poll_index_page = PollIndexPage(title='Polls')
        homepage.add_child(instance=self.poll_index_page)

        self.survey_index_page = SurveyIndexPage(title='Surveys')
        homepage.add_child(instance=self.survey_index_page)

        self.quiz_index_page = QuizIndexPage(title='Quizzes')
        homepage.add_child(instance=self.quiz_index_page)

    def migrate_collections(self):
        cur = self.db_query('select * from wagtailcore_collection')
        for row in cur:
            collection, _ = Collection.objects.get_or_create(
                name=row['name'],
                defaults={
                    'path': row['path'],
                    'depth': row['depth'],
                    'numchild': row['numchild'],
                }
            )
            collection.save()
            self.collection_map.update({row['id']: collection})
            V1ToV2ObjectMap.create_map(content_object=collection, v1_object_id=row['id'])

        cur.close()
        self.stdout.write('Collections migrated')

    def migrate_documents(self):
        cur = self.db_query('select * from wagtaildocs_document')
        content_type = self.find_content_type_id('wagtaildocs', 'document')
        for row in cur:
            if not row['file']:
                self.stdout.write(f'Document file path not found, id={row["id"]}')
                continue

            file = self.open_file(row['file'])
            if file:
                document = Document.objects.create(
                    title=row['title'],
                    file=File(file),
                    created_at=row['created_at'],
                    collection=self.collection_map.get(row['collection_id']),
                )
                V1ToV2ObjectMap.create_map(content_object=document, v1_object_id=row['id'])
                tags = self.find_tags(content_type, row['id'])
                if tags:
                    document.tags.add(*tags)
                self.document_map.update({ row['id']: document })
        cur.close()
        self.stdout.write('Documents migrated')

    def migrate_media(self):
        cur = self.db_query('select * from core_molomedia')
        content_type = self.find_content_type_id('core', 'molomedia')
        for row in cur:
            if not row['file']:
                self.stdout.write(f'Media file path not found, id={row["id"]}')
                continue

            file = self.open_file(row['file'])
            if file:
                thumbnail = self.open_file(row['thumbnail'])
                media = Media.objects.create(
                    title=row['title'],
                    file=File(file),
                    type=row['type'],
                    duration=row['duration'],
                    thumbnail=File(thumbnail) if thumbnail else None,
                    created_at=row['created_at'],
                    collection=self.collection_map.get(row['collection_id']),
                )
                V1ToV2ObjectMap.create_map(content_object=media, v1_object_id=row['id'])
                tags = self.find_tags(content_type, row['id'])
                if tags:
                    media.tags.add(*tags)
                self.media_map.update({ row['id']: media })
        cur.close()
        self.stdout.write('Media migrated')

    def migrate_images(self):
        cur = self.db_query('select * from wagtailimages_image')
        content_type = self.find_content_type_id('wagtailimages', 'image')
        for row in cur:
            if not row['file']:
                self.stdout.write(f'Image file path not found, id={row["id"]}')
                continue

            image_file = self.open_file(row['file'])
            if image_file:
                self.stdout.write(f"Creating image, file={row['file']}")
                image = Image.objects.create(
                    title=row['title'],
                    file=ImageFile(image_file, name=row['file'].split('/')[-1]),
                    focal_point_x=row['focal_point_x'],
                    focal_point_y=row['focal_point_y'],
                    focal_point_width=row['focal_point_width'],
                    focal_point_height=row['focal_point_height'],
                    created_at=row['created_at'],
                    collection=self.collection_map.get(row['collection_id']),
                )
                V1ToV2ObjectMap.create_map(content_object=image, v1_object_id=row['id'])
                image.get_file_size()
                image.get_file_hash()
                tags = self.find_tags(content_type, row['id'])
                if tags:
                    image.tags.add(*tags)
                self.image_map.update({row['id']: image})
        cur.close()
        self.stdout.write('Images migrated')

    def find_content_type_id(self, app_label, model):
        cur = self.db_query(f"select id from django_content_type where app_label = '{app_label}' and model = '{model}'")
        content_type = cur.fetchone()
        cur.close()
        return content_type.get('id')

    def open_file(self, file):
        file_path = Path(self.media_dir) / file
        try:
            return open(file_path, 'rb')
        except:
            self.stdout.write(f"File not found: {file_path}")

    def find_tags(self, content_type, object_id):
        tags_query = 'select t.name from taggit_tag t join taggit_taggeditem ti on t.id = ti.tag_id where ti.content_type_id = {} and ti.object_id = {}'
        cur = self.db_query(tags_query.format(content_type, object_id))
        tags = [tag['name'] for tag in cur]
        cur.close()
        return tags

    def migrate_sections(self):
        sql = "select * " \
              "from core_sectionpage csp, wagtailcore_page wcp, core_languagerelation clr, core_sitelanguage csl " \
              "where csp.page_ptr_id = wcp.id " \
              "and wcp.id = clr.page_id " \
              "and clr.language_id = csl.id "
        if self.skip_locales:
            sql += " and locale = 'en' "
        sql += 'order by wcp.path'
        cur = self.db_query(sql)
        section_page_translations = []
        for row in cur:
            if row['page_ptr_id'] in self.page_translation_map:
                section_page_translations.append(row)
            else:
                self.create_section(row)
        else:
            for row in section_page_translations:
                section = self.v1_to_v2_page_map.get(self.page_translation_map[row['page_ptr_id']])
                locale, __ = Locale.objects.get_or_create(language_code=self._get_iso_locale(row['locale']))

                try:
                    self.translate_page(locale=locale, page=section)
                except:
                    self.stdout.write(f"Unable to translate section, title={row['title']}")
                    continue

                translated_section = section.get_translation_or_none(locale)
                if translated_section:
                    translated_section.lead_image = self.image_map.get(row['image_id'])
                    translated_section.title = row['title']
                    translated_section.draft_title = row['draft_title']
                    translated_section.live = row['live']
                    translated_section.locked = row['locked']
                    translated_section.go_live_at = row['go_live_at']
                    translated_section.expire_at = row['expire_at']
                    translated_section.first_published_at = row['first_published_at']
                    translated_section.last_published_at = row['last_published_at']
                    translated_section.search_description = row['search_description']
                    translated_section.seo_title = row['seo_title']
                    translated_section.font_color = self.get_color_hex(row['extra_style_hints']) or section.font_color
                    translated_section.save()
                    content_type = self.find_content_type_id('core', 'sectionpage')
                    tags = self.find_tags(content_type, row['id'])
                    if tags:
                        translated_section.tags.add(*tags)
                    V1ToV2ObjectMap.create_map(content_object=translated_section, v1_object_id=row['page_ptr_id'])

                    self.v1_to_v2_page_map.update({
                        row['page_ptr_id']: translated_section
                    })

                self.stdout.write(f"Translated section, title={row['title']}")
        cur.close()

    def create_section(self, row):
        section = models.Section(
            lead_image=self.image_map.get(row['image_id']),
            title=row['title'],
            draft_title=row['draft_title'],
            show_in_menus=True,
            slug=row['slug'],
            path=self.section_index_page.path + row['path'][12:],
            depth=row['depth'],
            numchild=row['numchild'],
            live=row['live'],
            locked=row['locked'],
            go_live_at=row['go_live_at'],
            expire_at=row['expire_at'],
            first_published_at=row['first_published_at'],
            last_published_at=row['last_published_at'],
            search_description=row['search_description'],
            seo_title=row['seo_title'],
            font_color=self.get_color_hex(row['extra_style_hints']),
        )
        section.save()
        content_type = self.find_content_type_id('core', 'sectionpage')
        tags = self.find_tags(content_type, row['id'])
        if tags:
            section.tags.add(*tags)
        V1ToV2ObjectMap.create_map(content_object=section, v1_object_id=row['page_ptr_id'])

        self.v1_to_v2_page_map.update({
            row['page_ptr_id']: section
        })
        self.stdout.write(f"saved section, title={section.title}")

    def migrate_articles(self):
        sql = "select * " \
              "from core_articlepage cap, wagtailcore_page wcp, core_languagerelation clr, core_sitelanguage csl " \
              "where cap.page_ptr_id = wcp.id " \
              "and wcp.id = clr.page_id " \
              "and clr.language_id = csl.id "
        if self.skip_locales:
            sql += "and locale = 'en' "
        sql += " and wcp.path like '000100010002%'order by wcp.path"
        cur = self.db_query(sql)

        article_page_translations = []
        for row in cur:
            if row['page_ptr_id'] in self.page_translation_map:
                article_page_translations.append(row)
            else:
                self.create_article(row)
        else:
            for row in article_page_translations:
                article = self.v1_to_v2_page_map.get(self.page_translation_map[row['page_ptr_id']])
                locale, __ = Locale.objects.get_or_create(language_code=self._get_iso_locale(row['locale']))

                try:
                    self.translate_page(locale=locale, page=article)
                except:
                    self.stdout.write(f"Unable to translate article, title={row['title']}")
                    continue

                translated_article = article.get_translation_or_none(locale)

                if translated_article:
                    commenting_status, commenting_open_time, commenting_close_time = self._get_commenting_fields(row)

                    translated_article.lead_image = self.image_map.get(row['image_id'])
                    translated_article.title = row['title']
                    translated_article.draft_title = row['draft_title']
                    translated_article.live = row['live']
                    translated_article.locked = row['locked']
                    translated_article.go_live_at = row['go_live_at']
                    translated_article.expire_at = row['expire_at']
                    translated_article.first_published_at = row['first_published_at']
                    translated_article.last_published_at = row['last_published_at']
                    translated_article.search_description = row['search_description']
                    translated_article.seo_title = row['seo_title']
                    translated_article.index_page_description = row['subtitle']
                    translated_article.commenting_status = commenting_status
                    translated_article.commenting_starts_at = commenting_open_time
                    translated_article.commenting_ends_at = commenting_close_time
                    translated_article.save()

                    content_type = self.find_content_type_id('core', 'articlepage')
                    tags = self.find_tags(content_type, row['id'])
                    if tags:
                        translated_article.tags.add(*tags)
                    V1ToV2ObjectMap.create_map(content_object=translated_article, v1_object_id=row['page_ptr_id'])

                    self.v1_to_v2_page_map.update({
                        row['page_ptr_id']: translated_article
                    })

                self.stdout.write(f"Translated article, title={row['title']}")
        cur.close()

    def _get_commenting_fields(self, row):
        comments_map = {
            'O': CommentStatus.OPEN,
            'C': CommentStatus.CLOSED,
            'D': CommentStatus.DISABLED,
            'T': CommentStatus.TIMESTAMPED
        }

        commenting_status = comments_map[row['commenting_state']] if row['commenting_state'] else CommentStatus.CLOSED
        return commenting_status, row['commenting_open_time'], row['commenting_close_time']

    def create_article(self, row):
        commenting_status, commenting_open_time, commenting_close_time = self._get_commenting_fields(row)

        article = models.Article(
            lead_image=self.image_map.get(row['image_id']),
            title=row['title'],
            draft_title=row['draft_title'],
            slug=row['slug'],
            path=self.section_index_page.path + row['path'][12:],
            depth=row['depth'],
            numchild=row['numchild'],
            live=row['live'],
            locked=row['locked'],
            go_live_at=row['go_live_at'],
            expire_at=row['expire_at'],
            first_published_at=row['first_published_at'],
            last_published_at=row['last_published_at'],
            commenting_status=commenting_status,
            commenting_starts_at=commenting_open_time,
            commenting_ends_at=commenting_close_time,
            search_description=row['search_description'],
            seo_title=row['seo_title'],
            index_page_description=row['subtitle'],
        )
        try:
            article.save()
            content_type = self.find_content_type_id('core', 'articlepage')
            tags = self.find_tags(content_type, row['id'])
            if tags:
                article.tags.add(*tags)
            V1ToV2ObjectMap.create_map(content_object=article, v1_object_id=row['page_ptr_id'])
            self.v1_to_v2_page_map.update({
                row['page_ptr_id']: article
            })
        except Page.DoesNotExist:
            self.stdout.write(f"Skipping page with missing parent: title={row['title']}")
            return
        self.stdout.write(f"saved article, title={article.title}")

    def _map_body(self, type_, row, v2_body):
        for block in v2_body:
            if block['type'] == 'paragraph':
                block['type'] = 'markdown'
            elif block['type'] == 'richtext':
                block['type'] = 'paragraph'
            elif block['type'] == 'image':
                image = self.image_map.get(block['value'])
                if image:
                    block['value'] = image.id
                else:
                    self.stdout.write(f"Article (title={row['title']}) has image with invalid id {block['value']}")
                    block['value'] = None
            elif block['type'] == 'media':
                media = self.media_map.get(block['value'])
                if media:
                    block['value'] = media.id
                else:
                    self.stdout.write(f"Article (title={row['title']}) has media with invalid id {block['value']}")
                    block['value'] = None
            elif block['type'] == 'page':
                block['type'] = 'page_button'
                page = self.v1_to_v2_page_map.get(block['value'])
                if page:
                    block['value'] = {'page': page.id, 'text': ''}
                else:
                    block['value'] = {'page': None, 'text': ''}
                    self.stdout.write(f'Unable to attach v2 page for {type_[:-1]}, title={row["title"]}')

        return v2_body

    def map_article_body(self, row):
        v1_body = json.loads(row['body'])

        v2_body = self._map_body('articles', row, v1_body)

        if row['subtitle']:
            v2_body = [{
                'type': 'paragraph',
                'value': row['subtitle'],
            }] + v2_body
        return json.dumps(v2_body)

    def migrate_banners(self):
        sql = "select * " \
              "from core_bannerpage cbp, wagtailcore_page wcp, core_languagerelation clr, core_sitelanguage csl " \
              "where cbp.page_ptr_id = wcp.id " \
              "and wcp.id = clr.page_id " \
              "and clr.language_id = csl.id "
        if self.skip_locales:
            sql += " and locale = 'en' "
        sql += ' order by wcp.path'
        cur = self.db_query(sql)
        banner_page_translations = []
        for row in cur:
            if row['page_ptr_id'] in self.page_translation_map:
                banner_page_translations.append(row)
            else:
                self.create_banner(row)
        else:
            for row in banner_page_translations:
                banner = self.v1_to_v2_page_map.get(self.page_translation_map[row['page_ptr_id']])
                locale, __ = Locale.objects.get_or_create(language_code=self._get_iso_locale(row['locale']))

                try:
                    self.translate_page(locale=locale, page=banner)
                except:
                    self.stdout.write(f"Unable to translate banner, title={row['title']}")
                    continue

                translated_banner = banner.get_translation_or_none(locale)
                if translated_banner:
                    translated_banner.banner_image = self.image_map.get(row['banner_id'])
                    translated_banner.title = row['title']
                    translated_banner.draft_title = row['draft_title']
                    translated_banner.live = row['live']
                    translated_banner.locked = row['locked']
                    translated_banner.go_live_at = row['go_live_at']
                    translated_banner.expire_at = row['expire_at']
                    translated_banner.first_published_at = row['first_published_at']
                    translated_banner.last_published_at = row['last_published_at']
                    translated_banner.search_description = row['search_description']
                    translated_banner.seo_title = row['seo_title']
                    translated_banner.save()
                    V1ToV2ObjectMap.create_map(content_object=translated_banner, v1_object_id=row['page_ptr_id'])

                    self.v1_to_v2_page_map.update({
                        row['page_ptr_id']: translated_banner
                    })

                self.stdout.write(f"Translated banner, title={row['title']}")
        cur.close()

    def create_banner(self, row):
        banner = models.BannerPage(
            banner_image=self.image_map.get(row['banner_id']),
            title=row['title'],
            draft_title=row['draft_title'],
            slug=row['slug'],
            path=self.banner_index_page.path + row['path'][12:],
            depth=row['depth'],
            numchild=row['numchild'],
            live=row['live'],
            banner_description='',
            locked=row['locked'],
            go_live_at=row['go_live_at'],
            expire_at=row['expire_at'],
            first_published_at=row['first_published_at'],
            last_published_at=row['last_published_at'],
            search_description=row['search_description'],
            seo_title=row['seo_title'],
        )
        banner.save()
        V1ToV2ObjectMap.create_map(content_object=banner, v1_object_id=row['page_ptr_id'])
        self.v1_to_v2_page_map.update({
            row['page_ptr_id']: banner
        })
        self.stdout.write(f"saved banner, title={banner.title}")

    def map_banner_page(self, row):
        v2_page = None
        v1_banner_link_page_id = row['banner_link_page_id']
        if v1_banner_link_page_id:
            v2_page = self.v1_to_v2_page_map.get(v1_banner_link_page_id)
            if not v2_page:
                self.stdout.write(f'Unable to attach v2 page for banner, title={row["title"]}')

        return v2_page

    def migrate_footers(self):
        sql = "select * " \
              "from core_footerpage cfp, core_articlepage cap, wagtailcore_page wcp, core_languagerelation clr, core_sitelanguage csl " \
              "where cfp.articlepage_ptr_id = cap.page_ptr_id " \
              "and cap.page_ptr_id = wcp.id " \
              "and wcp.id = clr.page_id " \
              "and clr.language_id = csl.id "
        if self.skip_locales:
            sql += " and locale = 'en' "
        sql += ' order by wcp.path'
        cur = self.db_query(sql)
        footer_page_translations = []
        for row in cur:
            if row['page_ptr_id'] in self.page_translation_map:
                footer_page_translations.append(row)
            else:
                self.create_footer(row)
        else:
            for row in footer_page_translations:
                footer = self.v1_to_v2_page_map.get(self.page_translation_map[row['page_ptr_id']])
                locale, __ = Locale.objects.get_or_create(language_code=self._get_iso_locale(row['locale']))

                try:
                    self.translate_page(locale=locale, page=footer)
                except:
                    self.stdout.write(f"Unable to translate footer, title={row['title']}")
                    continue

                translated_footer = footer.get_translation_or_none(locale)
                if translated_footer:
                    commenting_status, commenting_open_time, commenting_close_time = self._get_commenting_fields(row)

                    translated_footer.lead_image = self.image_map.get(row['image_id'])
                    translated_footer.title = row['title']
                    translated_footer.draft_title = row['draft_title']
                    translated_footer.live = row['live']
                    translated_footer.locked = row['locked']
                    translated_footer.go_live_at = row['go_live_at']
                    translated_footer.expire_at = row['expire_at']
                    translated_footer.first_published_at = row['first_published_at']
                    translated_footer.last_published_at = row['last_published_at']
                    translated_footer.search_description = row['search_description']
                    translated_footer.seo_title = row['seo_title']
                    translated_footer.commenting_status = commenting_status
                    translated_footer.commenting_starts_at = commenting_open_time
                    translated_footer.commenting_ends_at = commenting_close_time
                    translated_footer.save()
                    V1ToV2ObjectMap.create_map(content_object=translated_footer, v1_object_id=row['page_ptr_id'])

                    self.v1_to_v2_page_map.update({
                        row['page_ptr_id']: translated_footer
                    })

                self.stdout.write(f"Translated footer, title={row['title']}")
        cur.close()

    def create_footer(self, row):
        commenting_status, commenting_open_time, commenting_close_time = self._get_commenting_fields(row)

        footer = models.FooterPage(
            lead_image=self.image_map.get(row['image_id']),
            title=row['title'],
            draft_title=row['draft_title'],
            slug=row['slug'],
            path=self.footer_index_page.path + row['path'][12:],
            depth=row['depth'],
            numchild=row['numchild'],
            live=row['live'],
            locked=row['locked'],
            go_live_at=row['go_live_at'],
            expire_at=row['expire_at'],
            first_published_at=row['first_published_at'],
            last_published_at=row['last_published_at'],
            search_description=row['search_description'],
            seo_title=row['seo_title'],
            commenting_status=commenting_status,
            commenting_starts_at=commenting_open_time,
            commenting_ends_at=commenting_close_time
        )
        footer.save()
        V1ToV2ObjectMap.create_map(content_object=footer, v1_object_id=row['page_ptr_id'])
        self.v1_to_v2_page_map.update({
            row['page_ptr_id']: footer
        })
        self.stdout.write(f"saved footer, title={footer.title}")

    def load_page_translation_map(self):
        sql = "select * " \
              "from core_pagetranslation"
        cur = self.db_query(sql)
        for row in cur:
            self.page_translation_map.update({
                row['translated_page_id']: row['page_id'],
            })
        cur.close()
        self.stdout.write('Page translation map loaded.')

    def translate_page(self, locale, page):
        translator = TranslationCreator(user=None, target_locales=[locale])
        translator.create_translations(page)

    def stop_translations(self):
        Translation.objects.update(enabled=False)

        self.stdout.write('Translations stopped.')

    def migrate_polls(self):
        sql = "select * from polls_pollsindexpage ppip, wagtailcore_page wcp where ppip.page_ptr_id = wcp.id"
        cur = self.db_query(sql)
        v1_poll_index_page = cur.fetchone()
        cur.close()

        self._migrate_polls(v1_poll_index_page, self.poll_index_page)

        sql = "select * from core_sectionindexpage csip, wagtailcore_page wcp where csip.page_ptr_id = wcp.id"
        cur = self.db_query(sql)
        v1_section_index_page = cur.fetchone()
        cur.close()

        self._migrate_polls(v1_section_index_page, self.section_index_page)

    def _migrate_polls(self, v1_index_page, v2_index_page):
        sql = f"select * " \
              f"from polls_question pq, wagtailcore_page wcp, core_languagerelation clr, core_sitelanguage csl " \
              f"where pq.page_ptr_id = wcp.id " \
              f"and wcp.id = clr.page_id " \
              f"and clr.language_id = csl.id " \
              f"and wcp.path like '{v1_index_page['path']}%' "
        if self.skip_locales:
            sql += " and locale = 'en' "
        sql += 'order by wcp.path'
        cur = self.db_query(sql)
        poll_page_translations = []
        for row in cur:
            if row['page_ptr_id'] in self.page_translation_map:
                poll_page_translations.append(row)
            else:
                self.create_poll(v2_index_page, row)
        else:
            for row in poll_page_translations:
                poll = self.v1_to_v2_page_map.get(self.page_translation_map[row['page_ptr_id']])
                locale, __ = Locale.objects.get_or_create(language_code=self._get_iso_locale(row['locale']))

                try:
                    self.translate_page(locale=locale, page=poll)
                except Exception as e:
                    self.stdout.write(f"Unable to translate poll, title={row['title']}")
                    continue

                translated_poll = poll.get_translation_or_none(locale)
                if translated_poll:
                    translated_poll.title = row['title']
                    translated_poll.draft_title = row['draft_title']
                    translated_poll.live = row['live']
                    translated_poll.result_as_percentage = row['result_as_percentage']
                    translated_poll.show_results = row['show_results']
                    translated_poll.locked = row['locked']
                    translated_poll.go_live_at = row['go_live_at']
                    translated_poll.expire_at = row['expire_at']
                    translated_poll.first_published_at = row['first_published_at']
                    translated_poll.last_published_at = row['last_published_at']
                    translated_poll.search_description = row['search_description']
                    translated_poll.seo_title = row['seo_title']
                    translated_poll.randomise_options = row['randomise_options']
                    translated_poll.allow_anonymous_submissions = False
                    translated_poll.allow_multiple_submissions = False
                    translated_poll.save()
                    V1ToV2ObjectMap.create_map(content_object=translated_poll, v1_object_id=row['page_ptr_id'])

                    self.v1_to_v2_page_map.update({
                        row['page_ptr_id']: translated_poll
                    })

                    row['path'] = row['path'][:-4]
                    self.migrate_poll_questions(translated_poll, row)

                self.stdout.write(f"Translated poll, title={row['title']}")
        cur.close()

    def create_poll(self, v2_index_page, row):
        poll = Poll(
            title=row['title'],
            draft_title=row['draft_title'],
            show_in_menus=True,
            slug=row['slug'],
            path=v2_index_page.path + row['path'][12:],
            depth=row['depth'],
            numchild=row['numchild'],
            live=row['live'],
            show_results=row['show_results'],
            result_as_percentage=row['result_as_percentage'],
            locked=row['locked'],
            go_live_at=row['go_live_at'],
            expire_at=row['expire_at'],
            first_published_at=row['first_published_at'],
            last_published_at=row['last_published_at'],
            search_description=row['search_description'],
            seo_title=row['seo_title'],
            randomise_options=row['randomise_options'],
            allow_anonymous_submissions=False,
            allow_multiple_submissions=False,
        )
        try:
            poll.save()
            V1ToV2ObjectMap.create_map(content_object=poll, v1_object_id=row['page_ptr_id'])
        except Exception as e:
            self.stdout.write(f"Unable to save poll, title={row['title']}")
            return

        self.migrate_poll_questions(poll, row)

        self.v1_to_v2_page_map.update({
            row['page_ptr_id']: poll
        })
        self.stdout.write(f"saved poll, title={poll.title}")

    def migrate_poll_questions(self, poll, poll_row):
        sql = f'select * ' \
              f'from polls_choice pc, wagtailcore_page wcp, core_languagerelation clr, core_sitelanguage csl ' \
              f'where pc.page_ptr_id = wcp.id ' \
              f'and wcp.path like \'{poll_row["path"]}%\' ' \
              f'and wcp.id = clr.page_id ' \
              f'and clr.language_id = csl.id ' \
              f'and csl.locale = \'{poll_row["locale"]}\' ' \
              f'order by wcp.path'
        cur = self.db_query(sql)
        self.create_poll_question(poll, poll_row, cur)
        cur.close()

    def create_poll_question(self, poll, poll_row, cur):
        PollFormField.objects.filter(page=poll).delete()
        choices = []
        for row in cur:
            choices.append(row['title'])

        choices_length = len(choices)

        if choices_length == 0:
            field_type = 'multiline'
        elif choices_length > 1:
            if poll_row['allow_multiple_choice']:
                field_type = 'checkboxes'
            else:
                field_type = 'radio'
        else:
            self.stdout.write(f'Unable to determine field type for poll={poll_row["title"]}.')
            return

        choices = '|'.join(choices)

        poll_form_field = PollFormField.objects.create(
            page=poll, label=poll.title, field_type=field_type, choices=choices,
            admin_label=poll_row['short_name'] or poll.title)
        if choices:
            cur.scroll(0, 'absolute')
        for row in cur:
            V1ToV2ObjectMap.create_map(content_object=poll_form_field, v1_object_id=row['page_ptr_id'])
        self.stdout.write(f"saved poll question, label={poll.title}")

    def migrate_surveys(self):
        sql = "select * from surveys_surveysindexpage ssip, wagtailcore_page wcp where ssip.page_ptr_id = wcp.id"
        cur = self.db_query(sql)
        v1_survey_index_page = cur.fetchone()
        cur.close()

        self._migrate_surveys(v1_survey_index_page, self.survey_index_page)

        sql = "select * from core_sectionindexpage csip, wagtailcore_page wcp where csip.page_ptr_id = wcp.id"
        cur = self.db_query(sql)
        v1_section_index_page = cur.fetchone()
        cur.close()

        self._migrate_surveys(v1_section_index_page, self.section_index_page)

    def _migrate_surveys(self, v1_index_page, v2_index_page):
        sql = f"select * " \
              f"from surveys_molosurveypage smsp, wagtailcore_page wcp, core_languagerelation clr, core_sitelanguage csl " \
              f"where smsp.page_ptr_id = wcp.id " \
              f"and wcp.id = clr.page_id " \
              f"and clr.language_id = csl.id " \
              f"and wcp.path like '{v1_index_page['path']}%' "
        if self.skip_locales:
            sql += "and locale = 'en' "
        sql += 'order by wcp.path'
        cur = self.db_query(sql)
        survey_page_translations = []
        for row in cur:
            if row['page_ptr_id'] in self.page_translation_map:
                survey_page_translations.append(row)
            else:
                self.create_survey(v2_index_page, row)
        else:
            for row in survey_page_translations:
                survey = self.v1_to_v2_page_map.get(self.page_translation_map[row['page_ptr_id']])
                locale, __ = Locale.objects.get_or_create(language_code=self._get_iso_locale(row['locale']))

                try:
                    self.translate_page(locale=locale, page=survey)
                except Exception as e:
                    self.stdout.write(f"Unable to translate survey, title={row['title']}")
                    continue

                translated_survey = survey.get_translation_or_none(locale)
                if translated_survey:
                    translated_survey.title = row['title']
                    translated_survey.draft_title = row['draft_title']
                    translated_survey.live = row['live']
                    translated_survey.thank_you_text = self.map_survey_thank_you_text(row)
                    translated_survey.allow_anonymous_submissions = row['allow_anonymous_submissions']
                    translated_survey.allow_multiple_submissions = row['allow_multiple_submissions_per_user']
                    translated_survey.submit_button_text = row['submit_text'][:40] if row['submit_text'] else 'Submit'
                    translated_survey.direct_display = row['display_survey_directly']
                    translated_survey.multi_step = row['multi_step']
                    translated_survey.locked = row['locked']
                    translated_survey.go_live_at = row['go_live_at']
                    translated_survey.expire_at = row['expire_at']
                    translated_survey.first_published_at = row['first_published_at']
                    translated_survey.last_published_at = row['last_published_at']
                    translated_survey.search_description = row['search_description']
                    translated_survey.seo_title = row['seo_title']
                    translated_survey.index_page_description = row['homepage_introduction']
                    translated_survey.index_page_description_line_2 = row['homepage_button_text']
                    translated_survey.terms_and_conditions = self.map_survey_terms_and_conditions(row)
                    translated_survey.save()

                    if row['submit_text'] and len(row['submit_text']) > 40:
                        self.stdout.write(f"Truncated survey submit button text, title={row['title']}")

                    V1ToV2ObjectMap.create_map(content_object=translated_survey, v1_object_id=row['page_ptr_id'])

                    self.v1_to_v2_page_map.update({
                        row['page_ptr_id']: translated_survey
                    })

                    self.migrate_survey_questions(translated_survey, row)

                self.stdout.write(f"Translated survey, title={row['title']}")
        cur.close()

    def create_survey(self, v2_index_page, row):
        survey = Survey(
            title=row['title'],
            draft_title=row['draft_title'],
            show_in_menus=True,
            slug=row['slug'],
            path=v2_index_page.path + row['path'][12:],
            depth=row['depth'],
            numchild=row['numchild'],
            live=row['live'],
            thank_you_text=self.map_survey_thank_you_text(row),
            allow_anonymous_submissions=row['allow_anonymous_submissions'],
            allow_multiple_submissions=row['allow_multiple_submissions_per_user'],
            submit_button_text=row['submit_text'][:40] if row['submit_text'] else 'Submit',
            direct_display=row['display_survey_directly'],
            multi_step=row['multi_step'],
            locked=row['locked'],
            go_live_at=row['go_live_at'],
            expire_at=row['expire_at'],
            first_published_at=row['first_published_at'],
            last_published_at=row['last_published_at'],
            search_description=row['search_description'],
            seo_title=row['seo_title'],
            index_page_description=row['homepage_introduction'],
            index_page_description_line_2=row['homepage_button_text'],
            terms_and_conditions=self.map_survey_terms_and_conditions(row),
        )

        try:
            survey.save()
            if row['submit_text'] and len(row['submit_text']) > 40:
                self.stdout.write(f"Truncated survey submit button text, title={row['title']}")
            V1ToV2ObjectMap.create_map(content_object=survey, v1_object_id=row['page_ptr_id'])
        except Exception as e:
            self.stdout.write(f"Unable to save survey, title={row['title']}")
            return

        self.migrate_survey_questions(survey, row)

        self.v1_to_v2_page_map.update({
            row['page_ptr_id']: survey
        })
        self.stdout.write(f"saved survey, title={survey.title}")

    def map_survey_description(self, row):
        v1_survey_description = json.loads(row['description'])

        v2_survey_description = self._map_body('surveys', row, v1_survey_description)

        if row['introduction']:
            v2_survey_description = [{
                'type': 'paragraph',
                'value': row['introduction'],
            }] + v2_survey_description

        return json.dumps(v2_survey_description)

    def map_survey_thank_you_text(self, row):
        v2_thank_you_text = []

        if row['thank_you_text']:
            v2_thank_you_text.append({'type': 'paragraph', 'value': row['thank_you_text']})

        return json.dumps(v2_thank_you_text)

    def map_survey_terms_and_conditions(self, row):
        sql = f'select * ' \
              f'from surveys_surveytermsconditions stc, surveys_molosurveypage msp, wagtailcore_page wcp ' \
              f'where stc.page_id = msp.page_ptr_id ' \
              f'and stc.terms_and_conditions_id = wcp.id ' \
              f'and stc.page_id = {row["page_ptr_id"]}'

        cur = self.db_query(sql)
        v1_term_and_condition = cur.fetchone()
        cur.close()
        if v1_term_and_condition:
            return json.dumps([
                {
                    "type": "page_button",
                    "value": {
                        "page": self.v1_to_v2_page_map[v1_term_and_condition["terms_and_conditions_id"]].id,
                    },
                },
            ])

    def migrate_survey_questions(self, survey, survey_row):
        sql = f'select *, smsff.id as smsffid ' \
              f'from surveys_molosurveyformfield smsff, surveys_molosurveypage smsp, wagtailcore_page wcp, core_languagerelation clr, core_sitelanguage csl ' \
              f'where smsff.page_id = smsp.page_ptr_id ' \
              f'and smsp.page_ptr_id = wcp.id ' \
              f'and wcp.id = clr.page_id ' \
              f'and clr.language_id = csl.id ' \
              f'and wcp.id = {survey_row["page_ptr_id"]} '
        if self.skip_locales:
            sql += "and locale = 'en' "
        sql += 'order by wcp.path'
        cur = self.db_query(sql)
        self.create_survey_question(survey, survey_row, cur)
        cur.close()

    def create_survey_question(self, survey, survey_row, cur):
        SurveyFormField.objects.filter(page=survey).delete()

        for row in cur:
            field_type = 'positivenumber' if row['field_type'] == 'positive_number' else row['field_type']
            survey_form_field = SurveyFormField.objects.create(
                page=survey, sort_order=row['sort_order'], label=row['label'], required=row['required'],
                default_value=row['default_value'], help_text=row['help_text'], field_type=field_type,
                admin_label=row['admin_label'], page_break=row['page_break'],
                choices='|'.join(row['choices'].split(',')), skip_logic=row['skip_logic']
            )
            V1ToV2ObjectMap.create_map(content_object=survey_form_field, v1_object_id=row['smsffid'])
            skip_logic_next_actions = [logic['value']['skip_logic'] for logic in json.loads(row['skip_logic'])]
            if not survey_row['multi_step'] and (
                    'end' in skip_logic_next_actions or 'question' in skip_logic_next_actions):
                self.stdout.write(f'skip logic without multi step')
            self.stdout.write(f"saved survey question, label={row['label']}")

    def _get_iso_locale(self, locale):
        iso_locales_map = {
            'sho': 'sn',
            'ch': 'ny',
        }

        return iso_locales_map.get(locale, locale)

    def translate_home_pages(self, home):
        cur = self.db_query(f'select * from core_sitelanguage')
        for row in cur:
            locale, __ = Locale.objects.get_or_create(language_code=self._get_iso_locale(row['locale']))
            self.translate_page(locale=locale, page=home)

    def migrate_recommended_articles_for_article(self):
        article_cur = self.db_query(f'select DISTINCT page_id from core_articlepagerecommendedsections')
        for article_row in article_cur:
            v1_article_id = article_row['page_id']
            v2_article = self.v1_to_v2_page_map.get(v1_article_id)
            if v2_article:
                cur = self.db_query(f'select * from core_articlepagerecommendedsections where page_id = {v1_article_id} and recommended_article_id is not null')
                for row in cur:
                    v2_recommended_article = self.v1_to_v2_page_map.get(row['recommended_article_id'])
                    if v2_recommended_article:
                        models.ArticleRecommendation.objects.create(
                            sort_order=row['sort_order'],
                            article=v2_recommended_article,
                            source=v2_article
                        )
                cur.close()
        article_cur.close()
        self.stdout.write('Recommended articles migrated')

    def migrate_featured_articles_for_section(self):
        cur = self.db_query(f'select * from core_articlepage where featured_in_section = true')
        for row in cur:
            v2_article = self.v1_to_v2_page_map.get(row['page_ptr_id'])
            if v2_article:
                section = v2_article.get_parent()
                if isinstance(section.specific, models.Section):
                    models.FeaturedContent.objects.create(source=section, content=v2_article)
        cur.close()
        self.stdout.write('Articles featured in sections migrated')

    def migrate_featured_articles_for_homepage(self):
        cur = self.db_query(f'select * from core_articlepage where featured_in_homepage = true')
        for row in cur:
            v2_article = self.v1_to_v2_page_map.get(row['page_ptr_id'])
            if v2_article:
                home_page = self.home_page.get_translation_or_none(v2_article.locale)
                home_featured_content = []
                for hfc in home_page.home_featured_content:
                    home_featured_content.append({
                        'type': 'article',
                        'value': hfc.value.id,
                    })
                home_featured_content.append({'type': 'article', 'value': v2_article.id})
                home_page.home_featured_content = json.dumps(home_featured_content)
                home_page.save()
        cur.close()
        self.stdout.write('Articles featured in home page migrated')

    def attach_banners_to_home_page(self):
        sql = "select * " \
              "from core_bannerpage cbp, wagtailcore_page wcp, core_languagerelation clr, core_sitelanguage csl " \
              "where cbp.page_ptr_id = wcp.id " \
              "and wcp.id = clr.page_id " \
              "and clr.language_id = csl.id "
        if self.skip_locales:
            sql += " and locale = 'en' "
        sql += ' order by wcp.path'
        cur = self.db_query(sql)
        for row in cur:
            v2_banner = self.v1_to_v2_page_map.get(row['page_ptr_id'])
            if v2_banner:
                home_page = v2_banner.get_ancestors().exact_type(models.HomePage).first().specific
                models.HomePageBanner.objects.create(source=home_page, banner_page=v2_banner)
        cur.close()

    def get_color_hex(self, color_name):
        return {
            '--tiber': '#07292F',
            '--mecury': '#eae9e9',
            '--light_scampi': '#685FA1',
            '--dove_gray': '#737373',
            '--mineral_gray': '#dedede',
            '--washed_gray': '#f1f1f1',
            '--brown': '#a03321',
            '--medium_red_violet': '#B62A99',
            '--dark_medium_red_violet': '#b43393',
            '--violet_blue': '#a54f9e',
            '--mandy': '#E24256',
            '--plum': '#7e2268',
            '--wisteria': '#8e68ad',
            '--grape': '#541c56',
            '--paris_m': '#202855',
            '--east_bay': '#4E4682',
            '--victoria': '#4D4391',
            '--scampi': '#685FA1',
            '--sandybrown': '#EF9955',
            '--jaffa': '#ee8c39',
            '--saffron': '#F2B438',
            '--saffron_light': '#f2b437',
            '--cinnabar': '#EC3B3A',
            '--cinnabar_dark': '#ee5523',
            '--cardinal': '#bf2026',
            '--pomegranate': '#ed3330',
            '--roman': '#DF6859',
            '--mauvelous': '#F38AA5',
            '--beed_blush': '#e764a0',
            '--maxican_red': '#a21d2e',
            '--kobi': '#d481b5',
            '--illusion': '#ee97ac',
            '--celery': '#A4CE55',
            '--de_york': '#6EC17F',
            '--eucalyptus': '#2A9B58',
            '--tradewind': '#4bab99',
            '--moss_green': '#b3d9a1',
            '--danube': '#6093CD',
            '--light_danube': '#627abc',
            '--indigo': '#5F7AC9',
            '--mariner': '#4759a6',
            '--robin_egg_blue': '#00BFC6',
            '--pelorous': '#37BFBE',
            '--iris_blue': '#03acc3',
            '--red_berry': '#711e29',
            '--bay_of_may': '#2b378c',
            '--viking': '#3bbfbd',
            '--denim': '#127f99',
            '--tory_blue': '#134b90',
        }.get(color_name)

    def fix_articles_body(self):
        sql = "select * " \
              "from core_articlepage cap, wagtailcore_page wcp, core_languagerelation clr, core_sitelanguage csl " \
              "where cap.page_ptr_id = wcp.id " \
              "and wcp.id = clr.page_id " \
              "and clr.language_id = csl.id "
        if self.skip_locales:
            sql += "and locale = 'en' "
        sql += " and wcp.path like '000100010002%'order by wcp.path"
        cur = self.db_query(sql)
        for row in cur:
            v2_article = self.v1_to_v2_page_map.get(row['page_ptr_id'])
            if v2_article:
                v2_article.body = self.map_article_body(row)
                v2_article.save()
            else:
                self.stdout.write(f'Unable to add article body, title={row["title"]}')
        cur.close()

    def fix_footers_body(self):
        sql = "select * " \
              "from core_footerpage cfp, core_articlepage cap, wagtailcore_page wcp, core_languagerelation clr, core_sitelanguage csl " \
              "where cfp.articlepage_ptr_id = cap.page_ptr_id " \
              "and cap.page_ptr_id = wcp.id " \
              "and wcp.id = clr.page_id " \
              "and clr.language_id = csl.id "
        if self.skip_locales:
            sql += " and locale = 'en' "
        sql += ' order by wcp.path'
        cur = self.db_query(sql)
        for row in cur:
            v2_footer = self.v1_to_v2_page_map.get(row['page_ptr_id'])
            if v2_footer:
                v2_footer.body = self.map_article_body(row)
                v2_footer.save()
        cur.close()

    def fix_survey_description(self):
        sql = f"select * " \
              f"from surveys_molosurveypage smsp, wagtailcore_page wcp, core_languagerelation clr, core_sitelanguage csl " \
              f"where smsp.page_ptr_id = wcp.id " \
              f"and wcp.id = clr.page_id " \
              f"and clr.language_id = csl.id  "
        if self.skip_locales:
            sql += " and locale = 'en' "
        sql += ' order by wcp.path'
        cur = self.db_query(sql)
        for row in cur:
            v2_survey = self.v1_to_v2_page_map.get(row['page_ptr_id'])
            if v2_survey:
                v2_survey.description = self.map_survey_description(row)
                v2_survey.save()
        cur.close()

    def fix_banner_link_page(self):
        sql = "select * " \
              "from core_bannerpage cbp, wagtailcore_page wcp, core_languagerelation clr, core_sitelanguage csl " \
              "where cbp.page_ptr_id = wcp.id " \
              "and wcp.id = clr.page_id " \
              "and clr.language_id = csl.id "
        if self.skip_locales:
            sql += " and locale = 'en' "
        sql += ' order by wcp.path'
        cur = self.db_query(sql)
        for row in cur:
            v2_banner = self.v1_to_v2_page_map.get(row['page_ptr_id'])
            if v2_banner:
                v2_banner.banner_link_page = self.map_banner_page(row)
                v2_banner.save()
        cur.close()

<<<<<<< HEAD
    def add_polls_from_polls_index_page_to_home_page_featured_content(self):
        self.poll_index_page.refresh_from_db()
        self.home_page.refresh_from_db()
        poll_index_pages = self.poll_index_page.get_translations(inclusive=True)
        for poll_index_page in poll_index_pages:
            home_page = self.home_page.get_translation_or_none(poll_index_page.locale)
            home_featured_content = home_page.home_featured_content.stream_data
            polls = poll_index_page.get_children().live()
            for poll in polls:
                home_featured_content.append({
                    'type': 'embedded_poll',
                    'value': poll.id,
                })
            home_page.home_featured_content = json.dumps(home_featured_content)
            home_page.save()

        self.stdout.write('Added polls from poll index page to home page featured content.')

    def add_surveys_from_surveys_index_page_to_home_page_featured_content(self):
        self.survey_index_page.refresh_from_db()
        self.home_page.refresh_from_db()
        survey_index_pages = self.survey_index_page.get_translations(inclusive=True)
        for survey_index_page in survey_index_pages:
            home_page = self.home_page.get_translation_or_none(survey_index_page.locale)
            home_featured_content = home_page.home_featured_content.stream_data
            surveys = survey_index_page.get_children().live()
            for survey in surveys:
                home_featured_content.append({
                    'type': 'embedded_survey',
                    'value': survey.id,
                })
            home_page.home_featured_content = json.dumps(home_featured_content)
            home_page.save()

        self.stdout.write('Added surveys from survey index page to home page featured content.')
=======
    def add_polls_from_polls_index_page_to_footer_index_page_as_page_link_page(self):
        self.poll_index_page.refresh_from_db()
        self.footer_index_page.refresh_from_db()
        poll_index_pages = self.poll_index_page.get_translations(inclusive=True)
        for poll_index_page in poll_index_pages:
            polls = poll_index_page.get_children()
            for poll in polls:
                page_link_page = models.PageLinkPage(title=poll.title, page=poll)
                footer_index_page = self.footer_index_page.get_translation_or_none(poll.locale)
                footer_index_page.add_child(instance=page_link_page)

        self.stdout.write('Added polls from poll index page to footer index page as page link page.')

    def add_surveys_from_surveys_index_page_to_footer_index_page_as_page_link_page(self):
        self.survey_index_page.refresh_from_db()
        self.footer_index_page.refresh_from_db()
        survey_index_page = self.survey_index_page.get_translations(inclusive=True)
        for survey_index_page in survey_index_page:
            surveys = survey_index_page.get_children()
            for survey in surveys:
                page_link_page = models.PageLinkPage(title=survey.title, page=survey)
                footer_index_page = self.footer_index_page.get_translation_or_none(survey.locale)
                footer_index_page.add_child(instance=page_link_page)

        self.stdout.write('Added surveys from survey index page to footer index page as page link page.')
>>>>>>> 557630cb
<|MERGE_RESOLUTION|>--- conflicted
+++ resolved
@@ -159,13 +159,10 @@
         self.migrate_recommended_articles_for_article()
         self.migrate_featured_articles_for_section()
         self.migrate_featured_articles_for_homepage()
-<<<<<<< HEAD
+        self.add_polls_from_polls_index_page_to_footer_index_page_as_page_link_page()
+        self.add_surveys_from_surveys_index_page_to_footer_index_page_as_page_link_page()
         self.add_polls_from_polls_index_page_to_home_page_featured_content()
         self.add_surveys_from_surveys_index_page_to_home_page_featured_content()
-=======
-        self.add_polls_from_polls_index_page_to_footer_index_page_as_page_link_page()
-        self.add_surveys_from_surveys_index_page_to_footer_index_page_as_page_link_page()
->>>>>>> 557630cb
         self.stop_translations()
 
     def create_home_page(self, root):
@@ -1338,7 +1335,32 @@
                 v2_banner.save()
         cur.close()
 
-<<<<<<< HEAD
+    def add_polls_from_polls_index_page_to_footer_index_page_as_page_link_page(self):
+        self.poll_index_page.refresh_from_db()
+        self.footer_index_page.refresh_from_db()
+        poll_index_pages = self.poll_index_page.get_translations(inclusive=True)
+        for poll_index_page in poll_index_pages:
+            polls = poll_index_page.get_children()
+            for poll in polls:
+                page_link_page = models.PageLinkPage(title=poll.title, page=poll)
+                footer_index_page = self.footer_index_page.get_translation_or_none(poll.locale)
+                footer_index_page.add_child(instance=page_link_page)
+
+        self.stdout.write('Added polls from poll index page to footer index page as page link page.')
+
+    def add_surveys_from_surveys_index_page_to_footer_index_page_as_page_link_page(self):
+        self.survey_index_page.refresh_from_db()
+        self.footer_index_page.refresh_from_db()
+        survey_index_page = self.survey_index_page.get_translations(inclusive=True)
+        for survey_index_page in survey_index_page:
+            surveys = survey_index_page.get_children()
+            for survey in surveys:
+                page_link_page = models.PageLinkPage(title=survey.title, page=survey)
+                footer_index_page = self.footer_index_page.get_translation_or_none(survey.locale)
+                footer_index_page.add_child(instance=page_link_page)
+
+        self.stdout.write('Added surveys from survey index page to footer index page as page link page.')
+
     def add_polls_from_polls_index_page_to_home_page_featured_content(self):
         self.poll_index_page.refresh_from_db()
         self.home_page.refresh_from_db()
@@ -1373,31 +1395,4 @@
             home_page.home_featured_content = json.dumps(home_featured_content)
             home_page.save()
 
-        self.stdout.write('Added surveys from survey index page to home page featured content.')
-=======
-    def add_polls_from_polls_index_page_to_footer_index_page_as_page_link_page(self):
-        self.poll_index_page.refresh_from_db()
-        self.footer_index_page.refresh_from_db()
-        poll_index_pages = self.poll_index_page.get_translations(inclusive=True)
-        for poll_index_page in poll_index_pages:
-            polls = poll_index_page.get_children()
-            for poll in polls:
-                page_link_page = models.PageLinkPage(title=poll.title, page=poll)
-                footer_index_page = self.footer_index_page.get_translation_or_none(poll.locale)
-                footer_index_page.add_child(instance=page_link_page)
-
-        self.stdout.write('Added polls from poll index page to footer index page as page link page.')
-
-    def add_surveys_from_surveys_index_page_to_footer_index_page_as_page_link_page(self):
-        self.survey_index_page.refresh_from_db()
-        self.footer_index_page.refresh_from_db()
-        survey_index_page = self.survey_index_page.get_translations(inclusive=True)
-        for survey_index_page in survey_index_page:
-            surveys = survey_index_page.get_children()
-            for survey in surveys:
-                page_link_page = models.PageLinkPage(title=survey.title, page=survey)
-                footer_index_page = self.footer_index_page.get_translation_or_none(survey.locale)
-                footer_index_page.add_child(instance=page_link_page)
-
-        self.stdout.write('Added surveys from survey index page to footer index page as page link page.')
->>>>>>> 557630cb
+        self.stdout.write('Added surveys from survey index page to home page featured content.')