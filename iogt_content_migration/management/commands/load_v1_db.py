from collections import defaultdict
from pathlib import Path

from django.conf import settings
from django.core.files import File
from django.core.management.base import BaseCommand
from wagtail.core.models import Page, Site, Locale, Collection, PageRevision
from django.core.files.images import ImageFile
from wagtail.documents.models import Document
from wagtail.images.models import Image
from wagtail_localize.models import Translation
from wagtail_localize.views.submit_translations import TranslationCreator
from wagtailmedia.models import Media
from wagtailsvg.models import Svg

import home.models as models
from comments.models import CommentStatus
from home.models import V1ToV2ObjectMap
from questionnaires.models import Poll, PollFormField, Survey, SurveyFormField, Quiz, QuizFormField
import psycopg2
import psycopg2.extras
import json

from questionnaires.models import PollIndexPage, SurveyIndexPage, QuizIndexPage


class Command(BaseCommand):

    def add_arguments(self, parser):
        parser.add_argument(
            '--host',
            default='0.0.0.0',
            help='IoGT V1 database host'
        )
        parser.add_argument(
            '--port',
            default='5432',
            help='IoGT V1 database port'
        )
        parser.add_argument(
            '--name',
            default='postgres',
            help='IoGT V1 database name'
        )
        parser.add_argument(
            '--user',
            default='postgres',
            help='IoGT V1 database user'
        )
        parser.add_argument(
            '--password',
            default='',
            help='IoGT V1 database password'
        )
        parser.add_argument(
            '--media-dir',
            required=True,
            help='**RELATIVE Path** to IoGT v1 media directory'
        )
        parser.add_argument(
            '--skip-locales',
            action='store_true',
            help='Skip data of locales other than default language'
        )

        parser.add_argument(
            '--delete-users',
            action='store_true',
            help='Delete existing Users and their associated data. Use carefully'
        )

    def handle(self, *args, **options):
        self.db_connect(options)
        self.media_dir = options.get('media_dir')
        self.skip_locales = options.get('skip_locales')

        self.collection_map = {}
        self.document_map = {}
        self.media_map = {}
        self.image_map = {}
        self.page_translation_map = {}
        self.v1_to_v2_page_map = {}
        self.post_migration_report_messages = defaultdict(list)

        self.clear()
        self.stdout.write('Existing site structure cleared')

        root = Page.get_first_root_node()
        self.migrate(root)
        self.print_post_migration_report()

    def clear(self):
        models.PageLinkPage.objects.all().delete()
        PageRevision.objects.all().delete()
        PollFormField.objects.all().delete()
        Poll.objects.all().delete()
        SurveyFormField.objects.all().delete()
        Survey.objects.all().delete()
        QuizFormField.objects.all().delete()
        Quiz.objects.all().delete()
        models.FeaturedContent.objects.all().delete()
        models.ArticleRecommendation.objects.all().delete()
        models.FooterPage.objects.all().delete()
        models.FooterIndexPage.objects.all().delete()
        models.BannerPage.objects.all().delete()
        models.BannerIndexPage.objects.all().delete()
        models.Article.objects.all().delete()
        models.Section.objects.all().delete()
        models.SectionIndexPage.objects.all().delete()
        models.HomePage.objects.all().delete()
        Site.objects.all().delete()
        Image.objects.all().delete()
        Document.objects.all().delete()
        Media.objects.all().delete()
        V1ToV2ObjectMap.objects.all().delete()

    def db_connect(self, options):
        connection_string = self.create_connection_string(options)
        self.stdout.write(f'DB connection string created, string={connection_string}')
        self.v1_conn = psycopg2.connect(connection_string)
        self.stdout.write('Connected to v1 DB')

    def __del__(self):
        try:
            self.v1_conn.close()
            self.stdout.write('Closed connection to v1 DB')
        except AttributeError:
            pass

    def create_connection_string(self, options):
        host = options.get('host', '0.0.0.0')
        port = options.get('port', '5432')
        name = options.get('name', 'postgres')
        user = options.get('user', 'postgres')
        password = options.get('password', '')
        return f"host={host} port={port} dbname={name} user={user} password={password}"

    def db_query(self, q):
        cur = self.v1_conn.cursor(cursor_factory=psycopg2.extras.RealDictCursor)
        cur.execute(q)
        return cur

    def migrate(self, root):
        self.migrate_collections()
        self.migrate_documents()
        self.migrate_media()
        self.migrate_images()
        self.load_page_translation_map()
        self.home_page = self.create_home_page(root)
        self.translate_home_pages(self.home_page)
        self.create_index_pages(self.home_page)
        self.migrate_sections()
        self.migrate_articles()
        self.migrate_footers()
        self.migrate_polls()
        self.migrate_surveys()
        self.migrate_banners()
        Page.fix_tree()
        self.fix_articles_body()
        self.fix_footers_body()
        self.fix_survey_description()
        self.fix_banner_link_page()
        self.attach_banners_to_home_page()
        self.migrate_recommended_articles_for_article()
        self.migrate_featured_articles_for_homepage()
        self.add_polls_from_polls_index_page_to_footer_index_page_as_page_link_page()
        self.add_surveys_from_surveys_index_page_to_footer_index_page_as_page_link_page()
        self.add_polls_from_polls_index_page_to_home_page_featured_content()
        self.add_surveys_from_surveys_index_page_to_home_page_featured_content()
        self.stop_translations()

    def create_home_page(self, root):
        sql = 'select * from core_main main join wagtailcore_page page on main.page_ptr_id = page.id'
        cur = self.db_query(sql)
        main = cur.fetchone()
        cur.close()
        home = None
        if main:
            home = models.HomePage(
                title=main['title'],
                draft_title=main['draft_title'],
                slug=main['slug'],
                live=main['live'],
                locked=main['locked'],
                go_live_at=main['go_live_at'],
                expire_at=main['expire_at'],
                first_published_at=main['first_published_at'],
                last_published_at=main['last_published_at'],
                search_description=main['search_description'],
                seo_title=main['seo_title'],
            )
            root.add_child(instance=home)
            V1ToV2ObjectMap.create_map(content_object=home, v1_object_id=main['page_ptr_id'])
        else:
            raise Exception('Could not find a main page in v1 DB')
        cur.close()

        cur = self.db_query('select * from wagtailcore_site')
        v1_site = cur.fetchone()
        cur.close()
        if v1_site:
            Site.objects.create(
                hostname=v1_site['hostname'],
                port=v1_site['port'],
                root_page=home,
                is_default_site=True,
                site_name=v1_site['site_name'] if v1_site['site_name'] else 'Internet of Good Things',
            )
        else:
            raise Exception('Could not find site in v1 DB')
        return home

    def create_index_pages(self, homepage):
        self.section_index_page = models.SectionIndexPage(title='Sections')
        homepage.add_child(instance=self.section_index_page)

        self.banner_index_page = models.BannerIndexPage(title='Banners')
        homepage.add_child(instance=self.banner_index_page)

        self.footer_index_page = models.FooterIndexPage(title='Footers')
        homepage.add_child(instance=self.footer_index_page)

        self.poll_index_page = PollIndexPage(title='Polls')
        homepage.add_child(instance=self.poll_index_page)

        self.survey_index_page = SurveyIndexPage(title='Surveys')
        homepage.add_child(instance=self.survey_index_page)

        self.quiz_index_page = QuizIndexPage(title='Quizzes')
        homepage.add_child(instance=self.quiz_index_page)

    def migrate_collections(self):
        cur = self.db_query('select * from wagtailcore_collection')
        for row in cur:
            collection, _ = Collection.objects.get_or_create(
                name=row['name'],
                defaults={
                    'path': row['path'],
                    'depth': row['depth'],
                    'numchild': row['numchild'],
                }
            )
            collection.save()
            self.collection_map.update({row['id']: collection})
            V1ToV2ObjectMap.create_map(content_object=collection, v1_object_id=row['id'])

        cur.close()
        self.stdout.write('Collections migrated')

    def migrate_documents(self):
        cur = self.db_query('select * from wagtaildocs_document')
        content_type = self.find_content_type_id('wagtaildocs', 'document')
        for row in cur:
            if not row['file']:
                self.post_migration_report_messages['document_file_not_found'].append(
                    f'Document file path not found, id={row["id"]}'
                )
                continue

            file = self.open_file(row['file'])
            if file:
                document = Document.objects.create(
                    title=row['title'],
                    file=File(file),
                    created_at=row['created_at'],
                    collection=self.collection_map.get(row['collection_id']),
                )
                V1ToV2ObjectMap.create_map(content_object=document, v1_object_id=row['id'])
                tags = self.find_tags(content_type, row['id'])
                if tags:
                    document.tags.add(*tags)
                self.document_map.update({ row['id']: document })
        cur.close()
        self.stdout.write('Documents migrated')

    def migrate_media(self):
        cur = self.db_query('select * from core_molomedia')
        content_type = self.find_content_type_id('core', 'molomedia')
        for row in cur:
            if not row['file']:
                self.post_migration_report_messages['media_file_not_found'].append(
                    f'Media file path not found, id={row["id"]}'
                )
                continue

            file = self.open_file(row['file'])
            if file:
                thumbnail = self.open_file(row['thumbnail'])
                media = Media.objects.create(
                    title=row['title'],
                    file=File(file),
                    type=row['type'],
                    duration=row['duration'],
                    thumbnail=File(thumbnail) if thumbnail else None,
                    created_at=row['created_at'],
                    collection=self.collection_map.get(row['collection_id']),
                )
                V1ToV2ObjectMap.create_map(content_object=media, v1_object_id=row['id'])
                tags = self.find_tags(content_type, row['id'])
                if tags:
                    media.tags.add(*tags)
                self.media_map.update({ row['id']: media })
        cur.close()
        self.stdout.write('Media migrated')

    def migrate_images(self):
        cur = self.db_query('select * from wagtailimages_image')
        content_type = self.find_content_type_id('wagtailimages', 'image')
        for row in cur:
            if not row['file']:
                self.post_migration_report_messages['image_file_not_found'].append(
                    f'Image file path not found, id={row["id"]}'
                )
                continue

            image_file = self.open_file(row['file'])
            if image_file:
                self.stdout.write(f"Creating image, file={row['file']}")
                image = Image.objects.create(
                    title=row['title'],
                    file=ImageFile(image_file, name=row['file'].split('/')[-1]),
                    focal_point_x=row['focal_point_x'],
                    focal_point_y=row['focal_point_y'],
                    focal_point_width=row['focal_point_width'],
                    focal_point_height=row['focal_point_height'],
                    created_at=row['created_at'],
                    collection=self.collection_map.get(row['collection_id']),
                )
                V1ToV2ObjectMap.create_map(content_object=image, v1_object_id=row['id'])
                image.get_file_size()
                image.get_file_hash()
                tags = self.find_tags(content_type, row['id'])
                if tags:
                    image.tags.add(*tags)
                self.image_map.update({row['id']: image})
        cur.close()
        self.stdout.write('Images migrated')

    def find_content_type_id(self, app_label, model):
        cur = self.db_query(f"select id from django_content_type where app_label = '{app_label}' and model = '{model}'")
        content_type = cur.fetchone()
        cur.close()
        return content_type.get('id')

    def open_file(self, file):
        file_path = Path(self.media_dir) / file
        try:
            return open(file_path, 'rb')
        except:
            self.post_migration_report_messages['file_not_found'].append(
                f"File not found: {file_path}"
            )

    def find_tags(self, content_type, object_id):
        tags_query = 'select t.name from taggit_tag t join taggit_taggeditem ti on t.id = ti.tag_id where ti.content_type_id = {} and ti.object_id = {}'
        cur = self.db_query(tags_query.format(content_type, object_id))
        tags = [tag['name'] for tag in cur]
        cur.close()
        return tags

    def migrate_sections(self):
        sql = "select * " \
              "from core_sectionpage csp, wagtailcore_page wcp, core_languagerelation clr, core_sitelanguage csl " \
              "where csp.page_ptr_id = wcp.id " \
              "and wcp.id = clr.page_id " \
              "and clr.language_id = csl.id "
        if self.skip_locales:
            sql += " and locale = 'en' "
        sql += 'order by wcp.path'
        cur = self.db_query(sql)
        section_page_translations = []
        for row in cur:
            if row['page_ptr_id'] in self.page_translation_map:
                section_page_translations.append(row)
            else:
                self.create_section(row)
        else:
            for row in section_page_translations:
                section = self.v1_to_v2_page_map.get(self.page_translation_map[row['page_ptr_id']])
                locale, __ = Locale.objects.get_or_create(language_code=self._get_iso_locale(row['locale']))

                try:
                    self.translate_page(locale=locale, page=section)
                except:
                    self.post_migration_report_messages['untranslated_sections'].append(
                        f"Unable to translate section, title={row['title']}"
                    )
                    continue

                translated_section = section.get_translation_or_none(locale)
                if translated_section:
                    translated_section.lead_image = self.image_map.get(row['image_id'])
                    translated_section.title = row['title']
                    translated_section.draft_title = row['draft_title']
                    translated_section.live = row['live']
                    translated_section.locked = row['locked']
                    translated_section.go_live_at = row['go_live_at']
                    translated_section.expire_at = row['expire_at']
                    translated_section.first_published_at = row['first_published_at']
                    translated_section.last_published_at = row['last_published_at']
                    translated_section.search_description = row['search_description']
                    translated_section.seo_title = row['seo_title']
                    translated_section.font_color = self.get_color_hex(row['extra_style_hints']) or section.font_color
                    translated_section.larger_image_for_top_page_in_list_as_in_v1 = True
                    translated_section.save()
                    content_type = self.find_content_type_id('core', 'sectionpage')
                    tags = self.find_tags(content_type, row['id'])
                    if tags:
                        translated_section.tags.add(*tags)
                    V1ToV2ObjectMap.create_map(content_object=translated_section, v1_object_id=row['page_ptr_id'])

                    self.v1_to_v2_page_map.update({
                        row['page_ptr_id']: translated_section
                    })
                    if row['description'] is None:
                        self.post_migration_report_messages['sections_with_null_description'].append(
                            f'title: {translated_section.title}. URL: {translated_section.full_url}.')

                self.stdout.write(f"Translated section, title={row['title']}")
        cur.close()

    def create_section(self, row):
        section = models.Section(
            lead_image=self.image_map.get(row['image_id']),
            title=row['title'],
            draft_title=row['draft_title'],
            show_in_menus=True,
            slug=row['slug'],
            path=self.section_index_page.path + row['path'][12:],
            depth=row['depth'],
            numchild=row['numchild'],
            live=row['live'],
            locked=row['locked'],
            go_live_at=row['go_live_at'],
            expire_at=row['expire_at'],
            first_published_at=row['first_published_at'],
            last_published_at=row['last_published_at'],
            search_description=row['search_description'],
            seo_title=row['seo_title'],
            font_color=self.get_color_hex(row['extra_style_hints']),
            larger_image_for_top_page_in_list_as_in_v1=True,
        )
        section.save()
        content_type = self.find_content_type_id('core', 'sectionpage')
        tags = self.find_tags(content_type, row['id'])
        if tags:
            section.tags.add(*tags)
        V1ToV2ObjectMap.create_map(content_object=section, v1_object_id=row['page_ptr_id'])

        self.v1_to_v2_page_map.update({
            row['page_ptr_id']: section
        })
        if row['description'] is None:
            self.post_migration_report_messages['sections_with_null_description'].append(
                f'title: {section.title}. URL: {section.full_url}.')
        self.stdout.write(f"saved section, title={section.title}")

    def migrate_articles(self):
        sql = "select * " \
              "from core_articlepage cap, wagtailcore_page wcp, core_languagerelation clr, core_sitelanguage csl " \
              "where cap.page_ptr_id = wcp.id " \
              "and wcp.id = clr.page_id " \
              "and clr.language_id = csl.id "
        if self.skip_locales:
            sql += "and locale = 'en' "
        sql += " and wcp.path like '000100010002%'order by wcp.path"
        cur = self.db_query(sql)

        article_page_translations = []
        for row in cur:
            if row['page_ptr_id'] in self.page_translation_map:
                article_page_translations.append(row)
            else:
                self.create_article(row)
        else:
            for row in article_page_translations:
                article = self.v1_to_v2_page_map.get(self.page_translation_map[row['page_ptr_id']])
                locale, __ = Locale.objects.get_or_create(language_code=self._get_iso_locale(row['locale']))

                try:
                    self.translate_page(locale=locale, page=article)
                except:
                    self.post_migration_report_messages['untranslated_articles'].append(
                        f"Unable to translate article, title={row['title']}"
                    )
                    continue

                translated_article = article.get_translation_or_none(locale)

                if translated_article:
                    commenting_status, commenting_open_time, commenting_close_time = self._get_commenting_fields(row)

                    translated_article.lead_image = self.image_map.get(row['image_id'])
                    translated_article.title = row['title']
                    translated_article.draft_title = row['draft_title']
                    translated_article.live = row['live']
                    translated_article.locked = row['locked']
                    translated_article.go_live_at = row['go_live_at']
                    translated_article.expire_at = row['expire_at']
                    translated_article.first_published_at = row['first_published_at']
                    translated_article.last_published_at = row['last_published_at']
                    translated_article.search_description = row['search_description']
                    translated_article.seo_title = row['seo_title']
                    translated_article.index_page_description = row['subtitle']
                    translated_article.commenting_status = commenting_status
                    translated_article.commenting_starts_at = commenting_open_time
                    translated_article.commenting_ends_at = commenting_close_time
                    translated_article.save()

                    content_type = self.find_content_type_id('core', 'articlepage')
                    tags = self.find_tags(content_type, row['id'])
                    if tags:
                        translated_article.tags.add(*tags)
                    V1ToV2ObjectMap.create_map(content_object=translated_article, v1_object_id=row['page_ptr_id'])

                    self.v1_to_v2_page_map.update({
                        row['page_ptr_id']: translated_article
                    })

                self.stdout.write(f"Translated article, title={row['title']}")
        cur.close()

    def _get_commenting_fields(self, row):
        comments_map = {
            'O': CommentStatus.OPEN,
            'C': CommentStatus.CLOSED,
            'D': CommentStatus.DISABLED,
            'T': CommentStatus.TIMESTAMPED
        }

        commenting_status = comments_map[row['commenting_state']] if row['commenting_state'] else CommentStatus.CLOSED
        return commenting_status, row['commenting_open_time'], row['commenting_close_time']

    def create_article(self, row):
        commenting_status, commenting_open_time, commenting_close_time = self._get_commenting_fields(row)

        article = models.Article(
            lead_image=self.image_map.get(row['image_id']),
            title=row['title'],
            draft_title=row['draft_title'],
            slug=row['slug'],
            path=self.section_index_page.path + row['path'][12:],
            depth=row['depth'],
            numchild=row['numchild'],
            live=row['live'],
            locked=row['locked'],
            go_live_at=row['go_live_at'],
            expire_at=row['expire_at'],
            first_published_at=row['first_published_at'],
            last_published_at=row['last_published_at'],
            commenting_status=commenting_status,
            commenting_starts_at=commenting_open_time,
            commenting_ends_at=commenting_close_time,
            search_description=row['search_description'],
            seo_title=row['seo_title'],
            index_page_description=row['subtitle'],
        )
        try:
            article.save()
            content_type = self.find_content_type_id('core', 'articlepage')
            tags = self.find_tags(content_type, row['id'])
            if tags:
                article.tags.add(*tags)
            V1ToV2ObjectMap.create_map(content_object=article, v1_object_id=row['page_ptr_id'])
            self.v1_to_v2_page_map.update({
                row['page_ptr_id']: article
            })
        except Page.DoesNotExist:
            self.post_migration_report_messages['articles'].append(
                f"Skipping article with missing parent: title={row['title']}"
            )
            return
        self.stdout.write(f"saved article, title={article.title}")

    def _map_body(self, type_, row, v2_body):
        for block in v2_body:
            if block['type'] == 'paragraph':
                block['type'] = 'markdown'
            elif block['type'] == 'richtext':
                block['type'] = 'paragraph'
            elif block['type'] == 'image':
                image = self.image_map.get(block['value'])
                if image:
                    block['value'] = image.id
                else:
                    self.post_migration_report_messages['invalid_image_id'].append(
                        f"title={row['title']} has image with invalid id {block['value']}"
                    )
                    block['value'] = None
            elif block['type'] == 'media':
                media = self.media_map.get(block['value'])
                if media:
                    block['value'] = media.id
                else:
                    self.post_migration_report_messages['invalid_media_id'].append(
                        f"title={row['title']} has media with invalid id {block['value']}"
                    )
                    block['value'] = None
            elif block['type'] == 'page':
                block['type'] = 'page_button'
                page = self.v1_to_v2_page_map.get(block['value'])
                if page:
                    block['value'] = {'page': page.id, 'text': ''}
                else:
                    block['value'] = {'page': None, 'text': ''}
                    self.post_migration_report_messages['invalid_page_id'].append(
                        f'Unable to attach v2 page for {type_[:-1]}, title={row["title"]}'
                    )

        return v2_body

    def map_article_body(self, row):
        v1_body = json.loads(row['body'])

        v2_body = self._map_body('articles', row, v1_body)

        if row['subtitle']:
            v2_body = [{
                'type': 'paragraph',
                'value': row['subtitle'],
            }] + v2_body
        return json.dumps(v2_body)

    def migrate_banners(self):
        sql = "select * " \
              "from core_bannerpage cbp, wagtailcore_page wcp, core_languagerelation clr, core_sitelanguage csl " \
              "where cbp.page_ptr_id = wcp.id " \
              "and wcp.id = clr.page_id " \
              "and clr.language_id = csl.id "
        if self.skip_locales:
            sql += " and locale = 'en' "
        sql += ' order by wcp.path'
        cur = self.db_query(sql)
        banner_page_translations = []
        for row in cur:
            if row['page_ptr_id'] in self.page_translation_map:
                banner_page_translations.append(row)
            else:
                self.create_banner(row)
        else:
            for row in banner_page_translations:
                banner = self.v1_to_v2_page_map.get(self.page_translation_map[row['page_ptr_id']])
                locale, __ = Locale.objects.get_or_create(language_code=self._get_iso_locale(row['locale']))

                try:
                    self.translate_page(locale=locale, page=banner)
                except:
                    self.post_migration_report_messages['untranslated_banners'].append(
                        f"Unable to translate banner, title={row['title']}"
                    )
                    continue

                translated_banner = banner.get_translation_or_none(locale)
                if translated_banner:
                    translated_banner.banner_image = self.image_map.get(row['banner_id'])
                    translated_banner.title = row['title']
                    translated_banner.draft_title = row['draft_title']
                    translated_banner.live = row['live']
                    translated_banner.locked = row['locked']
                    translated_banner.go_live_at = row['go_live_at']
                    translated_banner.expire_at = row['expire_at']
                    translated_banner.first_published_at = row['first_published_at']
                    translated_banner.last_published_at = row['last_published_at']
                    translated_banner.search_description = row['search_description']
                    translated_banner.seo_title = row['seo_title']
                    translated_banner.save()
                    V1ToV2ObjectMap.create_map(content_object=translated_banner, v1_object_id=row['page_ptr_id'])

                    self.v1_to_v2_page_map.update({
                        row['page_ptr_id']: translated_banner
                    })

                self.stdout.write(f"Translated banner, title={row['title']}")
        cur.close()

    def create_banner(self, row):
        banner = models.BannerPage(
            banner_image=self.image_map.get(row['banner_id']),
            title=row['title'],
            draft_title=row['draft_title'],
            slug=row['slug'],
            path=self.banner_index_page.path + row['path'][12:],
            depth=row['depth'],
            numchild=row['numchild'],
            live=row['live'],
            banner_description='',
            locked=row['locked'],
            go_live_at=row['go_live_at'],
            expire_at=row['expire_at'],
            first_published_at=row['first_published_at'],
            last_published_at=row['last_published_at'],
            search_description=row['search_description'],
            seo_title=row['seo_title'],
        )
        banner.save()
        V1ToV2ObjectMap.create_map(content_object=banner, v1_object_id=row['page_ptr_id'])
        self.v1_to_v2_page_map.update({
            row['page_ptr_id']: banner
        })
        self.stdout.write(f"saved banner, title={banner.title}")

    def map_banner_page(self, row):
        v2_page = None
        v1_banner_link_page_id = row['banner_link_page_id']
        if v1_banner_link_page_id:
            v2_page = self.v1_to_v2_page_map.get(v1_banner_link_page_id)
            if not v2_page:
                self.post_migration_report_messages['banner_page_link'].append(
                    f'Unable to attach v2 page for banner, title={row["title"]}'
                )

        return v2_page

    def migrate_footers(self):
        sql = "select * " \
              "from core_footerpage cfp, core_articlepage cap, wagtailcore_page wcp, core_languagerelation clr, core_sitelanguage csl " \
              "where cfp.articlepage_ptr_id = cap.page_ptr_id " \
              "and cap.page_ptr_id = wcp.id " \
              "and wcp.id = clr.page_id " \
              "and clr.language_id = csl.id "
        if self.skip_locales:
            sql += " and locale = 'en' "
        sql += ' order by wcp.path'
        cur = self.db_query(sql)
        footer_page_translations = []
        for row in cur:
            if row['page_ptr_id'] in self.page_translation_map:
                footer_page_translations.append(row)
            else:
                self.create_footer(row)
        else:
            for row in footer_page_translations:
                footer = self.v1_to_v2_page_map.get(self.page_translation_map[row['page_ptr_id']])
                locale, __ = Locale.objects.get_or_create(language_code=self._get_iso_locale(row['locale']))

                try:
                    self.translate_page(locale=locale, page=footer)
                except:
                    self.post_migration_report_messages['untranslated_footers'].append(
                        f"Unable to translate footer, title={row['title']}"
                    )
                    continue

                translated_footer = footer.get_translation_or_none(locale)
                if translated_footer:
                    commenting_status, commenting_open_time, commenting_close_time = self._get_commenting_fields(row)

                    translated_footer.lead_image = self.image_map.get(row['image_id'])
                    translated_footer.title = row['title']
                    translated_footer.draft_title = row['draft_title']
                    translated_footer.live = row['live']
                    translated_footer.locked = row['locked']
                    translated_footer.go_live_at = row['go_live_at']
                    translated_footer.expire_at = row['expire_at']
                    translated_footer.first_published_at = row['first_published_at']
                    translated_footer.last_published_at = row['last_published_at']
                    translated_footer.search_description = row['search_description']
                    translated_footer.seo_title = row['seo_title']
                    translated_footer.commenting_status = commenting_status
                    translated_footer.commenting_starts_at = commenting_open_time
                    translated_footer.commenting_ends_at = commenting_close_time
                    translated_footer.save()
                    V1ToV2ObjectMap.create_map(content_object=translated_footer, v1_object_id=row['page_ptr_id'])

                    self.v1_to_v2_page_map.update({
                        row['page_ptr_id']: translated_footer
                    })

                self.stdout.write(f"Translated footer, title={row['title']}")
        cur.close()

    def create_footer(self, row):
        commenting_status, commenting_open_time, commenting_close_time = self._get_commenting_fields(row)

        footer = models.FooterPage(
            lead_image=self.image_map.get(row['image_id']),
            title=row['title'],
            draft_title=row['draft_title'],
            slug=row['slug'],
            path=self.footer_index_page.path + row['path'][12:],
            depth=row['depth'],
            numchild=row['numchild'],
            live=row['live'],
            locked=row['locked'],
            go_live_at=row['go_live_at'],
            expire_at=row['expire_at'],
            first_published_at=row['first_published_at'],
            last_published_at=row['last_published_at'],
            search_description=row['search_description'],
            seo_title=row['seo_title'],
            commenting_status=commenting_status,
            commenting_starts_at=commenting_open_time,
            commenting_ends_at=commenting_close_time
        )
        footer.save()
        V1ToV2ObjectMap.create_map(content_object=footer, v1_object_id=row['page_ptr_id'])
        self.v1_to_v2_page_map.update({
            row['page_ptr_id']: footer
        })
        self.stdout.write(f"saved footer, title={footer.title}")

    def load_page_translation_map(self):
        sql = "select * " \
              "from core_pagetranslation"
        cur = self.db_query(sql)
        for row in cur:
            self.page_translation_map.update({
                row['translated_page_id']: row['page_id'],
            })
        cur.close()
        self.stdout.write('Page translation map loaded.')

    def translate_page(self, locale, page):
        translator = TranslationCreator(user=None, target_locales=[locale])
        translator.create_translations(page)

    def stop_translations(self):
        Translation.objects.update(enabled=False)

        self.stdout.write('Translations stopped.')

    def migrate_polls(self):
        sql = "select * from polls_pollsindexpage ppip, wagtailcore_page wcp where ppip.page_ptr_id = wcp.id"
        cur = self.db_query(sql)
        v1_poll_index_page = cur.fetchone()
        cur.close()

        self._migrate_polls(v1_poll_index_page, self.poll_index_page)

        sql = "select * from core_sectionindexpage csip, wagtailcore_page wcp where csip.page_ptr_id = wcp.id"
        cur = self.db_query(sql)
        v1_section_index_page = cur.fetchone()
        cur.close()

        self._migrate_polls(v1_section_index_page, self.section_index_page)

    def _migrate_polls(self, v1_index_page, v2_index_page):
        sql = f"select * " \
              f"from polls_question pq, wagtailcore_page wcp, core_languagerelation clr, core_sitelanguage csl " \
              f"where pq.page_ptr_id = wcp.id " \
              f"and wcp.id = clr.page_id " \
              f"and clr.language_id = csl.id " \
              f"and wcp.path like '{v1_index_page['path']}%' "
        if self.skip_locales:
            sql += " and locale = 'en' "
        sql += 'order by wcp.path'
        cur = self.db_query(sql)
        poll_page_translations = []
        for row in cur:
            if row['page_ptr_id'] in self.page_translation_map:
                poll_page_translations.append(row)
            else:
                self.create_poll(v2_index_page, row)
        else:
            for row in poll_page_translations:
                poll = self.v1_to_v2_page_map.get(self.page_translation_map[row['page_ptr_id']])
                locale, __ = Locale.objects.get_or_create(language_code=self._get_iso_locale(row['locale']))

                try:
                    self.translate_page(locale=locale, page=poll)
                except Exception as e:
                    self.post_migration_report_messages['untranslated_polls'].append(
                        f"Unable to translate poll, title={row['title']}"
                    )
                    continue

                translated_poll = poll.get_translation_or_none(locale)
                if translated_poll:
                    translated_poll.title = row['title']
                    translated_poll.draft_title = row['draft_title']
                    translated_poll.live = row['live']
                    translated_poll.result_as_percentage = row['result_as_percentage']
                    translated_poll.show_results = row['show_results']
                    translated_poll.locked = row['locked']
                    translated_poll.go_live_at = row['go_live_at']
                    translated_poll.expire_at = row['expire_at']
                    translated_poll.first_published_at = row['first_published_at']
                    translated_poll.last_published_at = row['last_published_at']
                    translated_poll.search_description = row['search_description']
                    translated_poll.seo_title = row['seo_title']
                    translated_poll.randomise_options = row['randomise_options']
                    translated_poll.allow_anonymous_submissions = False
                    translated_poll.allow_multiple_submissions = False
                    translated_poll.save()
                    V1ToV2ObjectMap.create_map(content_object=translated_poll, v1_object_id=row['page_ptr_id'])

                    self.v1_to_v2_page_map.update({
                        row['page_ptr_id']: translated_poll
                    })

                    row['path'] = row['path'][:-4]
                    self.migrate_poll_questions(translated_poll, row)

                self.stdout.write(f"Translated poll, title={row['title']}")
        cur.close()

    def create_poll(self, v2_index_page, row):
        poll = Poll(
            title=row['title'],
            draft_title=row['draft_title'],
            show_in_menus=True,
            slug=row['slug'],
            path=v2_index_page.path + row['path'][12:],
            depth=row['depth'],
            numchild=row['numchild'],
            live=row['live'],
            show_results=row['show_results'],
            result_as_percentage=row['result_as_percentage'],
            locked=row['locked'],
            go_live_at=row['go_live_at'],
            expire_at=row['expire_at'],
            first_published_at=row['first_published_at'],
            last_published_at=row['last_published_at'],
            search_description=row['search_description'],
            seo_title=row['seo_title'],
            randomise_options=row['randomise_options'],
            allow_anonymous_submissions=False,
            allow_multiple_submissions=False,
        )
        try:
            poll.save()
            V1ToV2ObjectMap.create_map(content_object=poll, v1_object_id=row['page_ptr_id'])
        except Exception as e:
            self.post_migration_report_messages['polls'].append(
                f"Unable to save poll, title={row['title']}"
            )
            return

        self.migrate_poll_questions(poll, row)

        self.v1_to_v2_page_map.update({
            row['page_ptr_id']: poll
        })
        self.stdout.write(f"saved poll, title={poll.title}")

    def migrate_poll_questions(self, poll, poll_row):
        sql = f'select * ' \
              f'from polls_choice pc, wagtailcore_page wcp, core_languagerelation clr, core_sitelanguage csl ' \
              f'where pc.page_ptr_id = wcp.id ' \
              f'and wcp.path like \'{poll_row["path"]}%\' ' \
              f'and wcp.id = clr.page_id ' \
              f'and clr.language_id = csl.id ' \
              f'and csl.locale = \'{poll_row["locale"]}\' ' \
              f'order by wcp.path'
        cur = self.db_query(sql)
        self.create_poll_question(poll, poll_row, cur)
        cur.close()

    def create_poll_question(self, poll, poll_row, cur):
        PollFormField.objects.filter(page=poll).delete()
        choices = []
        for row in cur:
            choices.append(row['title'])

        choices_length = len(choices)

        if choices_length == 0:
            field_type = 'multiline'
        elif choices_length > 1:
            if poll_row['allow_multiple_choice']:
                field_type = 'checkboxes'
            else:
                field_type = 'radio'
        else:
            self.post_migration_report_messages['poll_questions'].append(
                f'Unable to determine field type for poll={poll_row["title"]}.'
            )
            return

        choices = '|'.join(choices)

        poll_form_field = PollFormField.objects.create(
            page=poll, label=poll.title, field_type=field_type, choices=choices,
            admin_label=poll_row['short_name'] or poll.title)
        if choices:
            cur.scroll(0, 'absolute')
        for row in cur:
            V1ToV2ObjectMap.create_map(content_object=poll_form_field, v1_object_id=row['page_ptr_id'])
        self.stdout.write(f"saved poll question, label={poll.title}")

    def migrate_surveys(self):
        sql = "select * from surveys_surveysindexpage ssip, wagtailcore_page wcp where ssip.page_ptr_id = wcp.id"
        cur = self.db_query(sql)
        v1_survey_index_page = cur.fetchone()
        cur.close()

        self._migrate_surveys(v1_survey_index_page, self.survey_index_page)

        sql = "select * from core_sectionindexpage csip, wagtailcore_page wcp where csip.page_ptr_id = wcp.id"
        cur = self.db_query(sql)
        v1_section_index_page = cur.fetchone()
        cur.close()

        self._migrate_surveys(v1_section_index_page, self.section_index_page)

    def _migrate_surveys(self, v1_index_page, v2_index_page):
        sql = f"select * " \
              f"from surveys_molosurveypage smsp, wagtailcore_page wcp, core_languagerelation clr, core_sitelanguage csl " \
              f"where smsp.page_ptr_id = wcp.id " \
              f"and wcp.id = clr.page_id " \
              f"and clr.language_id = csl.id " \
              f"and wcp.path like '{v1_index_page['path']}%' "
        if self.skip_locales:
            sql += "and locale = 'en' "
        sql += 'order by wcp.path'
        cur = self.db_query(sql)
        survey_page_translations = []
        for row in cur:
            if row['page_ptr_id'] in self.page_translation_map:
                survey_page_translations.append(row)
            else:
                self.create_survey(v2_index_page, row)
        else:
            for row in survey_page_translations:
                survey = self.v1_to_v2_page_map.get(self.page_translation_map[row['page_ptr_id']])
                locale, __ = Locale.objects.get_or_create(language_code=self._get_iso_locale(row['locale']))

                try:
                    self.translate_page(locale=locale, page=survey)
                except Exception as e:
                    self.post_migration_report_messages['untranslated_surveys'].append(
                        f"Unable to translate survey, title={row['title']}"
                    )

                    continue

                translated_survey = survey.get_translation_or_none(locale)
                if translated_survey:
                    translated_survey.title = row['title']
                    translated_survey.draft_title = row['draft_title']
                    translated_survey.live = row['live']
                    translated_survey.thank_you_text = self.map_survey_thank_you_text(row)
                    translated_survey.allow_anonymous_submissions = row['allow_anonymous_submissions']
                    translated_survey.allow_multiple_submissions = row['allow_multiple_submissions_per_user']
                    translated_survey.submit_button_text = row['submit_text'][:40] if row['submit_text'] else 'Submit'
                    translated_survey.direct_display = row['display_survey_directly']
                    translated_survey.multi_step = row['multi_step']
                    translated_survey.locked = row['locked']
                    translated_survey.go_live_at = row['go_live_at']
                    translated_survey.expire_at = row['expire_at']
                    translated_survey.first_published_at = row['first_published_at']
                    translated_survey.last_published_at = row['last_published_at']
                    translated_survey.search_description = row['search_description']
                    translated_survey.seo_title = row['seo_title']
                    translated_survey.index_page_description = row['homepage_introduction']
                    translated_survey.index_page_description_line_2 = row['homepage_button_text']
                    translated_survey.terms_and_conditions = self.map_survey_terms_and_conditions(row)
                    translated_survey.save()

                    if row['submit_text'] and len(row['submit_text']) > 40:
                        self.post_migration_report_messages['untranslated_surveys'].append(
                            f"Truncated survey submit button text, title={row['title']}"
                        )

                    V1ToV2ObjectMap.create_map(content_object=translated_survey, v1_object_id=row['page_ptr_id'])

                    self.v1_to_v2_page_map.update({
                        row['page_ptr_id']: translated_survey
                    })

                    self.migrate_survey_questions(translated_survey, row)

                self.stdout.write(f"Translated survey, title={row['title']}")
        cur.close()

    def create_survey(self, v2_index_page, row):
        survey = Survey(
            title=row['title'],
            draft_title=row['draft_title'],
            show_in_menus=True,
            slug=row['slug'],
            path=v2_index_page.path + row['path'][12:],
            depth=row['depth'],
            numchild=row['numchild'],
            live=row['live'],
            thank_you_text=self.map_survey_thank_you_text(row),
            allow_anonymous_submissions=row['allow_anonymous_submissions'],
            allow_multiple_submissions=row['allow_multiple_submissions_per_user'],
            submit_button_text=row['submit_text'][:40] if row['submit_text'] else 'Submit',
            direct_display=row['display_survey_directly'],
            multi_step=row['multi_step'],
            locked=row['locked'],
            go_live_at=row['go_live_at'],
            expire_at=row['expire_at'],
            first_published_at=row['first_published_at'],
            last_published_at=row['last_published_at'],
            search_description=row['search_description'],
            seo_title=row['seo_title'],
            index_page_description=row['homepage_introduction'],
            index_page_description_line_2=row['homepage_button_text'],
            terms_and_conditions=self.map_survey_terms_and_conditions(row),
        )

        try:
            survey.save()
            if row['submit_text'] and len(row['submit_text']) > 40:
                self.stdout.write(f"Truncated survey submit button text, title={row['title']}")
            V1ToV2ObjectMap.create_map(content_object=survey, v1_object_id=row['page_ptr_id'])
        except Exception as e:
            self.post_migration_report_messages['surveys'].append(
                f"Unable to save survey, title={row['title']}"
            )
            return

        self.migrate_survey_questions(survey, row)

        self.v1_to_v2_page_map.update({
            row['page_ptr_id']: survey
        })
        self.stdout.write(f"saved survey, title={survey.title}")

    def map_survey_description(self, row):
        v1_survey_description = json.loads(row['description'])

        v2_survey_description = self._map_body('surveys', row, v1_survey_description)

        if row['introduction']:
            v2_survey_description = [{
                'type': 'paragraph',
                'value': row['introduction'],
            }] + v2_survey_description

        return json.dumps(v2_survey_description)

    def map_survey_thank_you_text(self, row):
        v2_thank_you_text = []

        if row['thank_you_text']:
            v2_thank_you_text.append({'type': 'paragraph', 'value': row['thank_you_text']})

        return json.dumps(v2_thank_you_text)

    def map_survey_terms_and_conditions(self, row):
        sql = f'select * ' \
              f'from surveys_surveytermsconditions stc, surveys_molosurveypage msp, wagtailcore_page wcp ' \
              f'where stc.page_id = msp.page_ptr_id ' \
              f'and stc.terms_and_conditions_id = wcp.id ' \
              f'and stc.page_id = {row["page_ptr_id"]}'

        cur = self.db_query(sql)
        v1_term_and_condition = cur.fetchone()
        cur.close()
        if v1_term_and_condition:
            return json.dumps([
                {
                    "type": "page_button",
                    "value": {
                        "page": self.v1_to_v2_page_map[v1_term_and_condition["terms_and_conditions_id"]].id,
                    },
                },
            ])

    def migrate_survey_questions(self, survey, survey_row):
        sql = f'select *, smsff.id as smsffid ' \
              f'from surveys_molosurveyformfield smsff, surveys_molosurveypage smsp, wagtailcore_page wcp, core_languagerelation clr, core_sitelanguage csl ' \
              f'where smsff.page_id = smsp.page_ptr_id ' \
              f'and smsp.page_ptr_id = wcp.id ' \
              f'and wcp.id = clr.page_id ' \
              f'and clr.language_id = csl.id ' \
              f'and wcp.id = {survey_row["page_ptr_id"]} '
        if self.skip_locales:
            sql += "and locale = 'en' "
        sql += 'order by wcp.path'
        cur = self.db_query(sql)
        self.create_survey_question(survey, survey_row, cur)
        cur.close()

    def create_survey_question(self, survey, survey_row, cur):
        SurveyFormField.objects.filter(page=survey).delete()

        for row in cur:
            field_type = 'positivenumber' if row['field_type'] == 'positive_number' else row['field_type']
            survey_form_field = SurveyFormField.objects.create(
                page=survey, sort_order=row['sort_order'], label=row['label'], required=row['required'],
                default_value=row['default_value'], help_text=row['help_text'], field_type=field_type,
                admin_label=row['admin_label'], page_break=row['page_break'],
                choices='|'.join(row['choices'].split(',')), skip_logic=row['skip_logic']
            )
            V1ToV2ObjectMap.create_map(content_object=survey_form_field, v1_object_id=row['smsffid'])
            skip_logic_next_actions = [logic['value']['skip_logic'] for logic in json.loads(row['skip_logic'])]
            if not survey_row['multi_step'] and (
                    'end' in skip_logic_next_actions or 'question' in skip_logic_next_actions):
                self.post_migration_report_messages['survey_multistep'].append(
                    f'skip logic without multi step'
                )
            self.stdout.write(f"saved survey question, label={row['label']}")

    def _get_iso_locale(self, locale):
        iso_locales_map = {
            'sho': 'sn',
            'ch': 'ny',
        }

        return iso_locales_map.get(locale, locale)

    def translate_home_pages(self, home):
        cur = self.db_query(f'select * from core_sitelanguage')
        for row in cur:
            locale, __ = Locale.objects.get_or_create(language_code=self._get_iso_locale(row['locale']))
            self.translate_page(locale=locale, page=home)

    def migrate_recommended_articles_for_article(self):
        article_cur = self.db_query(f'select DISTINCT page_id from core_articlepagerecommendedsections')
        for article_row in article_cur:
            v1_article_id = article_row['page_id']
            v2_article = self.v1_to_v2_page_map.get(v1_article_id)
            if v2_article:
                cur = self.db_query(f'select * from core_articlepagerecommendedsections where page_id = {v1_article_id} and recommended_article_id is not null')
                for row in cur:
                    v2_recommended_article = self.v1_to_v2_page_map.get(row['recommended_article_id'])
                    if v2_recommended_article:
                        models.ArticleRecommendation.objects.create(
                            sort_order=row['sort_order'],
                            article=v2_recommended_article,
                            source=v2_article
                        )
                cur.close()
        article_cur.close()
        self.stdout.write('Recommended articles migrated')

    def migrate_featured_articles_for_homepage(self):
        locale_cur = self.db_query(f"select * from core_sitelanguage")
        for locale_row in locale_cur:
            articles_cur = self.db_query(
                f"select * "
                f"from core_articlepage cap, wagtailcore_page wcp, core_languagerelation clr, core_sitelanguage csl "
                f"where cap.page_ptr_id = wcp.id "
                f"and wcp.id = clr.page_id "
                f"and clr.language_id = csl.id "
                f"and wcp.live = true "
                f"and csl.locale = '{locale_row['locale']}' "
                f"order by left(wcp.path, 16) "
            )
            articles_list = []
            for article_row in articles_cur:
                translated_from_page_id = self.page_translation_map.get(article_row['page_ptr_id'])
                if translated_from_page_id:
                    eng_article_cur = self.db_query(
                        f'select * from core_articlepage where page_ptr_id = {translated_from_page_id}')
                    eng_article_row = eng_article_cur.fetchone()
                    eng_article_cur.close()
                else:
                    eng_article_row = {'featured_in_homepage_start_date': None}

                featured_in_homepage_start_date = (
                        article_row['featured_in_homepage_start_date'] or
                        eng_article_row['featured_in_homepage_start_date']
                )

                if featured_in_homepage_start_date:
                    article = self.v1_to_v2_page_map.get(article_row['page_ptr_id'])
                    if article:
                        article.featured_in_homepage_start_date = featured_in_homepage_start_date
                        articles_list.append(article)

            articles_cur.close()

            articles_list = sorted(articles_list, key=lambda x: x.featured_in_homepage_start_date, reverse=True)
            articles_list = sorted(articles_list, key=lambda x: x.path[:16])

            article_groups = defaultdict(list)
            for article in articles_list:
                article_groups[article.path[:16]].append(article)

            for k, v in article_groups.items():
                for article in v:
                    self.add_article_as_featured_content_in_home_page(article)

                section = models.Section.objects.get(path=k)
                self.add_section_as_featured_content_in_home_page(section)

        locale_cur.close()

    def add_article_as_featured_content_in_home_page(self, article):
        home_page = self.home_page.get_translation_or_none(article.locale)
        if home_page:
            home_featured_content = home_page.home_featured_content.stream_data
            home_featured_content.append({
                'type': 'article',
                'value': article.id,
            })
            home_page.save()

    def add_section_as_featured_content_in_home_page(self, section):
        home_page = self.home_page.get_translation_or_none(section.locale)
        if home_page:
            home_featured_content = home_page.home_featured_content.stream_data
            home_featured_content.append({
                'type': 'page_button',
                'value': {
                    'page': section.id,
                    'text': '',
                },
            })
            home_page.save()

    def attach_banners_to_home_page(self):
        sql = "select * " \
              "from core_bannerpage cbp, wagtailcore_page wcp, core_languagerelation clr, core_sitelanguage csl " \
              "where cbp.page_ptr_id = wcp.id " \
              "and wcp.id = clr.page_id " \
              "and clr.language_id = csl.id "
        if self.skip_locales:
            sql += " and locale = 'en' "
        sql += ' order by wcp.path'
        cur = self.db_query(sql)
        for row in cur:
            v2_banner = self.v1_to_v2_page_map.get(row['page_ptr_id'])
            if v2_banner:
                home_page = v2_banner.get_ancestors().exact_type(models.HomePage).first().specific
                models.HomePageBanner.objects.create(source=home_page, banner_page=v2_banner)
        cur.close()

    def get_color_hex(self, color_name):
        return {
            '--tiber': '#07292F',
            '--mecury': '#eae9e9',
            '--light_scampi': '#685FA1',
            '--dove_gray': '#737373',
            '--mineral_gray': '#dedede',
            '--washed_gray': '#f1f1f1',
            '--brown': '#a03321',
            '--medium_red_violet': '#B62A99',
            '--dark_medium_red_violet': '#b43393',
            '--violet_blue': '#a54f9e',
            '--mandy': '#E24256',
            '--plum': '#7e2268',
            '--wisteria': '#8e68ad',
            '--grape': '#541c56',
            '--paris_m': '#202855',
            '--east_bay': '#4E4682',
            '--victoria': '#4D4391',
            '--scampi': '#685FA1',
            '--sandybrown': '#EF9955',
            '--jaffa': '#ee8c39',
            '--saffron': '#F2B438',
            '--saffron_light': '#f2b437',
            '--cinnabar': '#EC3B3A',
            '--cinnabar_dark': '#ee5523',
            '--cardinal': '#bf2026',
            '--pomegranate': '#ed3330',
            '--roman': '#DF6859',
            '--mauvelous': '#F38AA5',
            '--beed_blush': '#e764a0',
            '--maxican_red': '#a21d2e',
            '--kobi': '#d481b5',
            '--illusion': '#ee97ac',
            '--celery': '#A4CE55',
            '--de_york': '#6EC17F',
            '--eucalyptus': '#2A9B58',
            '--tradewind': '#4bab99',
            '--moss_green': '#b3d9a1',
            '--danube': '#6093CD',
            '--light_danube': '#627abc',
            '--indigo': '#5F7AC9',
            '--mariner': '#4759a6',
            '--robin_egg_blue': '#00BFC6',
            '--pelorous': '#37BFBE',
            '--iris_blue': '#03acc3',
            '--red_berry': '#711e29',
            '--bay_of_may': '#2b378c',
            '--viking': '#3bbfbd',
            '--denim': '#127f99',
            '--tory_blue': '#134b90',
        }.get(color_name)

    def fix_articles_body(self):
        sql = "select * " \
              "from core_articlepage cap, wagtailcore_page wcp, core_languagerelation clr, core_sitelanguage csl " \
              "where cap.page_ptr_id = wcp.id " \
              "and wcp.id = clr.page_id " \
              "and clr.language_id = csl.id "
        if self.skip_locales:
            sql += "and locale = 'en' "
        sql += " and wcp.path like '000100010002%'order by wcp.path"
        cur = self.db_query(sql)
        for row in cur:
            v2_article = self.v1_to_v2_page_map.get(row['page_ptr_id'])
            if v2_article:
                v2_article.body = self.map_article_body(row)
                v2_article.save()
            else:
                self.post_migration_report_messages['articles'].append(
                    f'Unable to add article body, title={row["title"]}'
                )

        cur.close()

    def fix_footers_body(self):
        sql = "select * " \
              "from core_footerpage cfp, core_articlepage cap, wagtailcore_page wcp, core_languagerelation clr, core_sitelanguage csl " \
              "where cfp.articlepage_ptr_id = cap.page_ptr_id " \
              "and cap.page_ptr_id = wcp.id " \
              "and wcp.id = clr.page_id " \
              "and clr.language_id = csl.id "
        if self.skip_locales:
            sql += " and locale = 'en' "
        sql += ' order by wcp.path'
        cur = self.db_query(sql)
        for row in cur:
            v2_footer = self.v1_to_v2_page_map.get(row['page_ptr_id'])
            if v2_footer:
                v2_footer.body = self.map_article_body(row)
                v2_footer.save()
        cur.close()

    def fix_survey_description(self):
        sql = f"select * " \
              f"from surveys_molosurveypage smsp, wagtailcore_page wcp, core_languagerelation clr, core_sitelanguage csl " \
              f"where smsp.page_ptr_id = wcp.id " \
              f"and wcp.id = clr.page_id " \
              f"and clr.language_id = csl.id  "
        if self.skip_locales:
            sql += " and locale = 'en' "
        sql += ' order by wcp.path'
        cur = self.db_query(sql)
        for row in cur:
            v2_survey = self.v1_to_v2_page_map.get(row['page_ptr_id'])
            if v2_survey:
                v2_survey.description = self.map_survey_description(row)
                v2_survey.save()
        cur.close()

    def fix_banner_link_page(self):
        sql = "select * " \
              "from core_bannerpage cbp, wagtailcore_page wcp, core_languagerelation clr, core_sitelanguage csl " \
              "where cbp.page_ptr_id = wcp.id " \
              "and wcp.id = clr.page_id " \
              "and clr.language_id = csl.id "
        if self.skip_locales:
            sql += " and locale = 'en' "
        sql += ' order by wcp.path'
        cur = self.db_query(sql)
        for row in cur:
            v2_banner = self.v1_to_v2_page_map.get(row['page_ptr_id'])
            if v2_banner:
                v2_banner.banner_link_page = self.map_banner_page(row)
                v2_banner.save()
        cur.close()

    def add_polls_from_polls_index_page_to_footer_index_page_as_page_link_page(self):
        self.poll_index_page.refresh_from_db()
        self.footer_index_page.refresh_from_db()
        svg_title = 'clip board pen'
        file = File(open(Path(settings.BASE_DIR) / 'iogt/static/icons/clip_board_pen.svg'), name=svg_title)
        icon = Svg.objects.create(title=svg_title, file=file)
        poll_index_pages = self.poll_index_page.get_translations(inclusive=True)
        for poll_index_page in poll_index_pages:
            polls = poll_index_page.get_children()
            for poll in polls:
                page_link_page = models.PageLinkPage(title=poll.title, page=poll, icon=icon)
                footer_index_page = self.footer_index_page.get_translation_or_none(poll.locale)
                footer_index_page.add_child(instance=page_link_page)

        self.stdout.write('Added polls from poll index page to footer index page as page link page.')

    def add_surveys_from_surveys_index_page_to_footer_index_page_as_page_link_page(self):
        self.survey_index_page.refresh_from_db()
        self.footer_index_page.refresh_from_db()
        svg_title = 'loud speaker'
        file = File(open(Path(settings.BASE_DIR) / 'iogt/static/icons/loud_speaker.svg'), name='loud speaker')
        icon = Svg.objects.create(title=svg_title, file=file)
        survey_index_page = self.survey_index_page.get_translations(inclusive=True)
        for survey_index_page in survey_index_page:
            surveys = survey_index_page.get_children()
            for survey in surveys:
                page_link_page = models.PageLinkPage(title=survey.title, page=survey, icon=icon)
                footer_index_page = self.footer_index_page.get_translation_or_none(survey.locale)
                footer_index_page.add_child(instance=page_link_page)

        self.stdout.write('Added surveys from survey index page to footer index page as page link page.')

<<<<<<< HEAD
    def add_polls_from_polls_index_page_to_home_page_featured_content(self):
        self.poll_index_page.refresh_from_db()
        self.home_page.refresh_from_db()
        poll_index_pages = self.poll_index_page.get_translations(inclusive=True)
        for poll_index_page in poll_index_pages:
            home_page = self.home_page.get_translation_or_none(poll_index_page.locale)
            home_featured_content = home_page.home_featured_content.stream_data
            polls = poll_index_page.get_children().live()
            for poll in polls:
                home_featured_content.append({
                    'type': 'embedded_poll',
                    'value': {
                        'direct_display': True,
                        'poll': poll.id,
                    },
                })
            home_page.home_featured_content = json.dumps(home_featured_content)
            home_page.save()

        self.stdout.write('Added polls from poll index page to home page featured content.')

    def add_surveys_from_surveys_index_page_to_home_page_featured_content(self):
        self.survey_index_page.refresh_from_db()
        self.home_page.refresh_from_db()
        survey_index_pages = self.survey_index_page.get_translations(inclusive=True)
        for survey_index_page in survey_index_pages:
            home_page = self.home_page.get_translation_or_none(survey_index_page.locale)
            home_featured_content = home_page.home_featured_content.stream_data
            surveys = survey_index_page.get_children().live()
            for survey in surveys:
                home_featured_content.append({
                    'type': 'embedded_survey',
                    'value': {
                        'direct_display': survey.specific.direct_display,
                        'survey': survey.id,
                    },
                })
            home_page.home_featured_content = json.dumps(home_featured_content)
            home_page.save()

        self.stdout.write('Added surveys from survey index page to home page featured content.')

=======
>>>>>>> dfb09e40
    def print_post_migration_report(self):
        self.stdout.write(self.style.ERROR('====================='))
        self.stdout.write(self.style.ERROR('POST MIGRATION REPORT'))
        self.stdout.write(self.style.ERROR('====================='))

        for k, v in self.post_migration_report_messages.items():
            self.stdout.write(self.style.ERROR(f"===> {k.replace('_', ' ').upper()}"))
            self.stdout.write(self.style.ERROR('\n'.join(v)))<|MERGE_RESOLUTION|>--- conflicted
+++ resolved
@@ -1470,7 +1470,6 @@
 
         self.stdout.write('Added surveys from survey index page to footer index page as page link page.')
 
-<<<<<<< HEAD
     def add_polls_from_polls_index_page_to_home_page_featured_content(self):
         self.poll_index_page.refresh_from_db()
         self.home_page.refresh_from_db()
@@ -1513,8 +1512,6 @@
 
         self.stdout.write('Added surveys from survey index page to home page featured content.')
 
-=======
->>>>>>> dfb09e40
     def print_post_migration_report(self):
         self.stdout.write(self.style.ERROR('====================='))
         self.stdout.write(self.style.ERROR('POST MIGRATION REPORT'))
