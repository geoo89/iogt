--- conflicted
+++ resolved
@@ -1,8 +1,4 @@
 from collections import defaultdict
-<<<<<<< HEAD
-import os
-=======
->>>>>>> b3b764eb
 from pathlib import Path
 
 from django.conf import settings
@@ -1430,7 +1426,6 @@
 
         self.stdout.write('Added surveys from survey index page to footer index page as page link page.')
 
-<<<<<<< HEAD
     def add_polls_from_polls_index_page_to_home_page_featured_content(self):
         self.poll_index_page.refresh_from_db()
         self.home_page.refresh_from_db()
@@ -1472,7 +1467,7 @@
             home_page.save()
 
         self.stdout.write('Added surveys from survey index page to home page featured content.')
-=======
+
     def print_post_migration_report(self):
         self.stdout.write(self.style.ERROR('====================='))
         self.stdout.write(self.style.ERROR('POST MIGRATION REPORT'))
@@ -1480,5 +1475,4 @@
 
         for k, v in self.post_migration_report_messages.items():
             self.stdout.write(self.style.ERROR(f"===> {k.replace('_', ' ').upper()}"))
-            self.stdout.write(self.style.ERROR('\n'.join(v)))
->>>>>>> b3b764eb
+            self.stdout.write(self.style.ERROR('\n'.join(v)))