import json

from django.contrib.sites.models import Site
from django.utils.functional import cached_property

from django.core.paginator import EmptyPage, PageNotAnInteger, Paginator
from django.core.serializers.json import DjangoJSONEncoder
from django.db import models
from django.shortcuts import render
from django.utils.translation import gettext_lazy as _
from home.blocks import MediaBlock
from home.mixins import PageUtilsMixin
from iogt.settings import base
from iogt_users.models import User
from modelcluster.fields import ParentalKey
from wagtail.admin.edit_handlers import (FieldPanel, InlinePanel,
                                         MultiFieldPanel, StreamFieldPanel)
from wagtail.contrib.forms.edit_handlers import FormSubmissionsPanel
from wagtail.contrib.forms.models import (AbstractForm, AbstractFormField,
                                          AbstractFormSubmission)
from wagtail.core import blocks
from wagtail.core.fields import StreamField
from wagtail.core.models import Page
from wagtail.images.blocks import ImageChooserBlock

from questionnaires.blocks import SkipLogicField, SkipState
from questionnaires.forms import SurveyForm, QuizForm
from questionnaires.utils import SkipLogicPaginator


class QuestionnairePage(Page, PageUtilsMixin):
    template = None
    parent_page_types = []
    subpage_types = []

    description = StreamField(
        [
            ("paragraph", blocks.RichTextBlock()),
            ("image", ImageChooserBlock()),
        ],
        null=True,
        blank=True,
    )
    thank_you_text = StreamField(
        [
            ("paragraph", blocks.RichTextBlock()),
            ("media", MediaBlock(icon="media")),
            ("image", ImageChooserBlock()),
        ],
        null=True,
        blank=True,
    )
    allow_anonymous_submissions = models.BooleanField(
        default=True,
        help_text=_(
            "Check this to allow users who are NOT logged in to complete surveys."
        ),
    )

    allow_multiple_submissions = models.BooleanField(
        default=True,
        help_text=_("Check this to allow multiple form submissions for users"),
    )
    submit_button_text = models.CharField(
        max_length=40, null=True, default="Submit", help_text=_("Submit button text")
    )

    direct_display = models.BooleanField(default=False)

    settings_panels = Page.settings_panels + [
        FieldPanel('direct_display')
    ]

    def __str__(self):
        return self.title

    class Meta:
        abstract = True


class SurveyFormField(AbstractFormField):
    page = ParentalKey("Survey", on_delete=models.CASCADE, related_name="survey_form_fields")
    required = models.BooleanField(verbose_name=_('required'), default=False)
    admin_label = models.CharField(
        verbose_name=_('admin_label'),
        max_length=256,
        help_text=_('Column header used during CSV export of survey '
                    'responses.'),
    )
    skip_logic = SkipLogicField()
    page_break = models.BooleanField(
        default=False,
        help_text=_(
            'Inserts a page break which puts the next question onto a new page'
        )
    )
    panels = [
        FieldPanel('label'),
        FieldPanel('help_text'),
        FieldPanel('required'),
        FieldPanel('field_type', classname="formbuilder-type"),
        StreamFieldPanel('skip_logic'),
        FieldPanel('default_value', classname="formbuilder-default"),
        FieldPanel('admin_label'),
        FieldPanel('page_break'),
    ]

    @property
    def has_skipping(self):
        return any(
            logic.value['skip_logic'] != SkipState.NEXT
            for logic in self.skip_logic
        )

    def choice_index(self, choice):
        if choice:
            if self.field_type == 'checkbox':
                # clean checkboxes have True/False
                try:
                    return ['on', 'off'].index(choice)
                except ValueError:
                    return [True, False].index(choice)
            return self.choices.split(',').index(choice)
        else:
            return False

    def next_action(self, choice):
        return self.skip_logic[self.choice_index(choice)].value['skip_logic']

    def is_next_action(self, choice, *actions):
        if self.has_skipping:
            return self.next_action(choice) in actions
        return False

    def next_page(self, choice):
        logic = self.skip_logic[self.choice_index(choice)]
        return logic.value[self.next_action(choice)]


class Survey(QuestionnairePage, AbstractForm):
    base_form_class = SurveyForm

    parent_page_types = ["home.HomePage", "home.Section", "home.Article"]
    template = "survey/survey.html"
    multi_step = models.BooleanField(
        default=False,
        verbose_name="Multi-step",
        help_text="Whether to display the survey questions to the user one at"
        " a time, instead of all at once.",
    )

    content_panels = Page.content_panels + [
        FormSubmissionsPanel(),
        MultiFieldPanel(
            [
                FieldPanel("allow_anonymous_submissions"),
                FieldPanel("allow_multiple_submissions"),
                FieldPanel("submit_button_text"),
                FieldPanel("multi_step"),
            ],
            heading=_(
                "General settings for survey",
            ),
        ),
        MultiFieldPanel(
            [
                StreamFieldPanel("description"),
            ],
            heading=_(
                "Description at survey page",
            ),
        ),
        MultiFieldPanel(
            [
                StreamFieldPanel("thank_you_text"),
            ],
            heading="Description at thank you page",
        ),
        InlinePanel("survey_form_fields", label="Form fields"),
    ]

    @cached_property
    def has_page_breaks(self):
        return any(
            field.page_break
            for field in self.get_form_fields()
        )

    def get_form_class_for_step(self, step):
        return self.form_builder(step.object_list).get_form_class()

    def get_form_fields(self):
        return self.survey_form_fields.all()

    def get_submission_class(self):
        return UserSubmission

    def process_form_submission(self, form):
        from home.models import SiteSettings
        user = form.user
        self.get_submission_class().objects.create(
            form_data=json.dumps(form.cleaned_data, cls=DjangoJSONEncoder),
            page=self,
            user=user,
        )

        site_settings = SiteSettings.get_for_default_site()
        if site_settings.registration_survey and site_settings.registration_survey.pk == self.pk:
            user.has_filled_registration_survey = True
            user.save(update_fields=['has_filled_registration_survey'])

    def serve(self, request, *args, **kwargs):
        if (
            not self.allow_multiple_submissions
            and self.get_submission_class()
            .objects.filter(page=self, user__pk=request.user.pk)
            .exists()
        ):
            return render(request, self.template, self.get_context(request))
        if self.multi_step:
            return self.serve_questions_separately(request)

        return super().serve(request, *args, **kwargs)

    def get_context(self, request, *args, **kwargs):
        context = super().get_context(request, *args, **kwargs)
        context.update({'back_url': request.GET.get('back_url')})
        return context

    def serve_questions_separately(self, request, *args, **kwargs):
        session_key_data = "form_data-%s" % self.pk
        is_last_step = False
        step_number = request.GET.get("p", 1)

        form_data = json.loads(request.session.get(session_key_data, '{}'))

        paginator = SkipLogicPaginator(
            self.get_form_fields(),
            request.POST,
            form_data,
        )

        try:
            step = paginator.page(step_number)
        except PageNotAnInteger:
            step = paginator.page(1)
        except EmptyPage:
            step = paginator.page(paginator.num_pages)
            is_last_step = True

        if request.method == "POST":
            # The first step will be submitted with step_number == 2,
            # so we need to get a form from previous step
            # Edge case - submission of the last step
            try:
                prev_step = (
                    step if is_last_step else paginator.page(step.previous_page_number())
                )
            except EmptyPage:
                prev_step = step
                step = paginator.page(prev_step.next_page_number())

            # Create a form only for submitted step
            prev_form_class = self.get_form_class_for_step(prev_step)
            prev_form = prev_form_class(
                paginator.new_answers,
                page=self,
                user=request.user
            )
            if prev_form.is_valid():
                # If data for step is valid, update the session
                form_data.update(prev_form.cleaned_data)
                request.session[session_key_data] = json.dumps(
                    form_data,
                    cls=DjangoJSONEncoder
                )

                if prev_step.has_next():
                    # Create a new form for a following step, if the following step is present
                    form_class = self.get_form_class_for_step(step)
                    form = form_class(page=self, user=request.user)
                else:
                    # If there is no next step, create form for all fields
                    data = json.loads(request.session.get(session_key_data, '{}'))
                    form = self.get_form(
                        data, page=self, user=request.user
                    )

                    if form.is_valid():
                        # Perform validation again for whole form.
                        # After successful validation, save data into DB,
                        # and remove from the session.
                        form_submission = self.process_form_submission(form)
                        del request.session[session_key_data]
                        # render the landing page
                        return self.render_landing_page(
                            request, form_submission, *args, **kwargs
                        )
            else:
                # If data for step is invalid
                # we will need to display form again with errors,
                # so restore previous state.
                form = prev_form
                step = prev_step
        else:
            # Create empty form for non-POST requests
            form_class = self.get_form_class_for_step(step)
            form = form_class(page=self, user=request.user)

        context = self.get_context(request)
        context["form"] = form
        context["fields_step"] = step
        return render(request, self.template, context)

    def get_data_fields(self):
        data_fields = [
            ('user', _('User')),
            ('submit_time', _('Submission Date')),
            ('page_url', _('Page URL'))
        ]
        data_fields += [
            (field.clean_name, field.admin_label)
            for field in self.get_form_fields()
        ]
        return data_fields

    class Meta:
        verbose_name = "survey"
        verbose_name_plural = "surveys"


class UserSubmission(AbstractFormSubmission):
    user = models.ForeignKey(
        base.AUTH_USER_MODEL, on_delete=models.CASCADE, blank=True, null=True
    )

    def get_data(self):
        form_data = super().get_data()
        form_data.update(
            {
                "user": self.user if self.user else None,
                "page_url": self.page.full_url,
            }
        )
        return form_data


class PollFormField(AbstractFormField):
    page = ParentalKey("Poll", on_delete=models.CASCADE, related_name="poll_form_fields")
    CHOICES = (
        ('checkbox', _('Checkbox')),
        ('checkboxes', _('Checkboxes')),
        ('multiselect', _('Multiple select')),
        ('radio', _('Radio buttons')),
    )
    field_type = models.CharField(
        verbose_name='field type',
        max_length=16,
        choices=CHOICES
    )


class Poll(QuestionnairePage, AbstractForm):
    template = "poll/poll.html"
    parent_page_types = ["home.HomePage", "home.Section", "home.Article"]

    show_results = models.BooleanField(
        default=True, help_text=_("This option allows the users to see the results.")
    )
    result_as_percentage = models.BooleanField(
        default=True,
        help_text=_(
            "If not checked, the results will be shown as a total instead of a percentage."
        ),
    )

    # TODO allow randomising option ?
    # randomise_options = models.BooleanField(
    #     default=False,
    #     help_text=_(
    #         "Randomising the options allows the options to be shown in a different "
    #         "order each time the page is displayed."
    #     ),
    # )

    content_panels = Page.content_panels + [
        FormSubmissionsPanel(),
        MultiFieldPanel(
            [
                FieldPanel("allow_anonymous_submissions"),
                FieldPanel("show_results"),
                FieldPanel("result_as_percentage"),
                FieldPanel("allow_multiple_submissions"),
                FieldPanel("submit_button_text"),
            ],
            heading=_(
                "General settings for poll",
            ),
        ),
        MultiFieldPanel(
            [
                StreamFieldPanel("description"),
            ],
            heading=_(
                "Description at poll page",
            ),
        ),
        MultiFieldPanel(
            [
                StreamFieldPanel("thank_you_text"),
            ],
            heading="Description at thank you page",
        ),
        InlinePanel("poll_form_fields", label="Poll Form fields", min_num=1, max_num=1),
    ]

    class Meta:
        verbose_name = "Poll"
        verbose_name_plural = "Polls"

    def get_form_fields(self):
        return self.poll_form_fields.all()

    def get_submission_class(self):
        return UserSubmission

    def process_form_submission(self, form):
        self.get_submission_class().objects.create(
            form_data=json.dumps(form.cleaned_data, cls=DjangoJSONEncoder),
            page=self,
            user=form.user,
        )

    def serve(self, request, *args, **kwargs):
        if (
            not self.allow_multiple_submissions
            and self.get_submission_class()
            .objects.filter(page=self, user__pk=request.user.pk)
            .exists()
        ):
            return render(request, self.template, self.get_context(request))

        return super().serve(request, *args, **kwargs)

    def get_context(self, request, *args, **kwargs):
        context = super().get_context(request, *args, **kwargs)
        results = dict()

        # Get information about form fields
        data_fields = [
            (field.clean_name, field.label)
            for field in self.get_form_fields()
        ]

        submissions = self.get_submission_class().objects.filter(page=self)
        for submission in submissions:
            data = submission.get_data()

            # Count results for each question
            for name, label in data_fields:
                answer = data.get(name)
                if answer is None:
                    # Something wrong with data.
                    # Probably you have changed questions
                    # and now we are receiving answers for old questions.
                    # Just skip them.
                    continue

                if type(answer) is list:
                    # Answer is a list if the field type is 'Checkboxes'
                    answer = u', '.join(answer)

                question_stats = results.get(label, {})
                question_stats[answer] = question_stats.get(answer, 0) + 1
                results[label] = question_stats

        if self.result_as_percentage:
            total_submissions = len(submissions)
            for key in results:
                for k,v in results[key].items():
                    results[key][k] = round(v/total_submissions, 4) * 100

        context.update({
            'results': results,
            'back_url': request.GET.get('back_url'),
        })
        return context

    def get_data_fields(self):
        data_fields = [
            ('user', _('User')),
            ('submit_time', _('Submission Date')),
            ('page_url', _('Page URL')),
        ]
        data_fields += [
            (field.clean_name, field.label)
            for field in self.get_form_fields()
        ]
        return data_fields


class QuizFormField(AbstractFormField):
    page = ParentalKey("Quiz", on_delete=models.CASCADE, related_name="quiz_form_fields")
    required = models.BooleanField(verbose_name=_('required'), default=True)
    admin_label = models.CharField(
        verbose_name=_('admin_label'),
        max_length=256,
        help_text=_('Column header used during CSV export of survey '
                    'responses.'),
    )
    skip_logic = SkipLogicField()
    page_break = models.BooleanField(
        default=False,
        help_text=_(
            'Inserts a page break which puts the next question onto a new page'
        )
    )
    correct_answer = models.CharField(verbose_name=_('correct_answer'),
                                      max_length=256,
                                      help_text=_('Please provide correct answer for this question'))
    feedback = models.CharField(verbose_name=_('Feedback'),
                                max_length=255,
                                help_text=_('Feedback message for user answer.'),
                                null=True,
                                blank=True)

    panels = [
        FieldPanel('label'),
        FieldPanel('help_text'),
        FieldPanel('required'),
        FieldPanel('field_type', classname="formbuilder-type"),
        StreamFieldPanel('skip_logic'),
        FieldPanel('default_value', classname="formbuilder-default"),
        FieldPanel('correct_answer'),
        FieldPanel('feedback'),
        FieldPanel('admin_label'),
        FieldPanel('page_break'),
    ]

    @property
    def has_skipping(self):
        return any(
            logic.value['skip_logic'] != SkipState.NEXT
            for logic in self.skip_logic
        )

    def choice_index(self, choice):
        if choice:
            if self.field_type == 'checkbox':
                # clean checkboxes have True/False
                try:
                    return ['on', 'off'].index(choice)
                except ValueError:
                    return [True, False].index(choice)
            return self.choices.split(',').index(choice)
        else:
            return False

    def next_action(self, choice):
        return self.skip_logic[self.choice_index(choice)].value['skip_logic']

    def is_next_action(self, choice, *actions):
        if self.has_skipping:
            return self.next_action(choice) in actions
        return False

    def next_page(self, choice):
        logic = self.skip_logic[self.choice_index(choice)]
        return logic.value[self.next_action(choice)]


class Quiz(QuestionnairePage, AbstractForm):
    base_form_class = QuizForm

    parent_page_types = ["home.HomePage", "home.Section", "home.Article"]
    template = "quizzes/quiz.html"

    content_panels = Page.content_panels + [
        FormSubmissionsPanel(),
        MultiFieldPanel(
            [
                FieldPanel("allow_anonymous_submissions"),
                FieldPanel("allow_multiple_submissions"),
                FieldPanel("submit_button_text"),
            ],
            heading=_(
                "General settings for quiz",
            ),
        ),
        MultiFieldPanel(
            [
                StreamFieldPanel("description"),
            ],
            heading=_(
                "Description at quiz page",
            ),
        ),
        MultiFieldPanel(
            [
                StreamFieldPanel("thank_you_text"),
            ],
            heading="Description at thank you page",
        ),
        InlinePanel("quiz_form_fields", label="Form fields"),
    ]

    @cached_property
    def has_page_breaks(self):
        return any(
            field.page_break
            for field in self.get_form_fields()
        )

    def get_form_fields(self):
        return self.quiz_form_fields.all()

    def get_submission_class(self):
        return UserSubmission

    def serve(self, request, *args, **kwargs):
        # TODO add page brakes logic
        if (
                not self.allow_multiple_submissions
                and self.get_submission_class()
                .objects.filter(page=self, user__pk=request.user.pk)
                .exists()
        ):
            return render(request, self.template, self.get_context(request))

        return super().serve(request, *args, **kwargs)

    def process_form_submission(self, form):
        from home.models import SiteSettings
        user = form.user
        self.get_submission_class().objects.create(
            form_data=json.dumps(form.cleaned_data, cls=DjangoJSONEncoder),
            page=self,
            user=user,
        )

        site_settings = SiteSettings.get_for_default_site()
        if site_settings.registration_survey and site_settings.registration_survey.pk == self.pk:
            user.has_filled_registration_survey = True
            user.save(update_fields=['has_filled_registration_survey'])

    def get_data_fields(self):
        data_fields = [
            ('user', _('User')),
            ('submit_time', _('Submission Date')),
<<<<<<< HEAD
=======
            ('page_url', _('Page URL')),
>>>>>>> a5e9784f
        ]
        data_fields += [
            (field.clean_name, field.admin_label)
            for field in self.get_form_fields()
        ]
        return data_fields

    def get_context(self, request, *args, **kwargs):
        context = super().get_context(request, *args, **kwargs)
        context.update({'back_url': request.GET.get('back_url')})

        if request.method == 'POST':
            form_class = self.get_form_class()
            form = form_class(data=request.POST, page=self, user=request.user)

            for k, v in form.fields.items():
                form.fields[k].widget.attrs['readonly'] = True

            fields_info = {}

            total = 0
            total_correct = 0
            for field in self.get_form_fields():
                # TODO: handle multi-value case
                is_correct = form.data[field.clean_name] == field.correct_answer
                if is_correct:
                    total_correct += 1
                total += 1
                fields_info[field.clean_name] = {
                    'feedback': field.feedback,
                    'correct_answer': field.correct_answer,
                    'is_correct': is_correct,
                }

            context['form'] = form
            context['fields_info'] = fields_info
            context['result'] = {
                'total': total,
                'total_correct': total_correct,
            }

        return context

    class Meta:
        verbose_name = "quiz"
        verbose_name_plural = "quizzes"<|MERGE_RESOLUTION|>--- conflicted
+++ resolved
@@ -647,10 +647,7 @@
         data_fields = [
             ('user', _('User')),
             ('submit_time', _('Submission Date')),
-<<<<<<< HEAD
-=======
             ('page_url', _('Page URL')),
->>>>>>> a5e9784f
         ]
         data_fields += [
             (field.clean_name, field.admin_label)
