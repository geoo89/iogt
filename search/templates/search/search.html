{% extends "base.html" %}
{% load i18n %}
{% load static wagtailcore_tags %}
{% load home_tags %}

{% block body_class %}template-searchresults{% endblock %}

{% block extra_css %}
    <link rel="stylesheet" type="text/css" href="{% static 'css/section.css' %}">
    <link rel="stylesheet" type="text/css" href="{% static 'css/search.css' %}">
{% endblock extra_css %}

{% block title %}{% trans "Search results for" %}: {{ search_query }}{% endblock %}

{% block content %}
    <div class="search-container">
    <h2>
        {% trans "Searching results for" %}: "{{ search_query }}"
    </h2>

    <!--<div class="container btn-back-container">
    <a href="#" class="btn-back">
        <figure class="btn-back__icon">
            <svg width="8" height="14" viewBox="0 0 8 14" fill="none" xmlns="http://www.w3.org/2000/svg">
                <path d="M7 13L1 7.0005L7 1" stroke="#303030" stroke-width="1.5" stroke-linecap="round" stroke-linejoin="round"/>
            </svg>
        </figure>
        <span class="btn-back__title">BACK</span>
        <p class="btn-back__pageTitle">{{ search_query }}</p>
    </a>
</div>-->
    <div class="search-results js-search-result search__results">
<<<<<<< HEAD
        {% if search_groups %}
            {% for group, results in search_groups.items %}
            <div class="search-results__header">
                <div class="container search-results__header-container">
                    <p class="title search-results__title">{{ group }} | {{ results.search_results_no }} result{{ results.search_results_no|pluralize }}</p>
                    <!--  <button class="search-results__text search-results__view">All {{ search_results | length }} result</button> -->
                </div>
            </div>
                {% render_articles_list results.search_results %}
            {% endfor %}

            <div class="page-controls-container">
                <div class="container">
                    <div class="pagination search-results__pagination">
                        {% if search_results.has_previous %}
                            <a href="{% url 'search' %}?query={{ search_query|urlencode }}&amp;page={{ search_results.previous_page_number }}"
                               class="pagination__arrow pagination__arrow-prev">
                                <svg viewBox="0 0 8 14" fill="none"
                                     xmlns="http://www.w3.org/2000/svg">
                                    <path d="M7 13L1 7.0005L7 1"
                                          stroke="#303030" stroke-width="1.5"
                                          stroke-linecap="round"
                                          stroke-linejoin="round"/>
                                </svg>
                            </a>
                        {% endif %}
                        {% if search_results.has_next %}
                            <a href="{% url 'search' %}?query={{ search_query|urlencode }}&amp;page={{ search_results.next_page_number }}"
                               class="pagination__arrow pagination__arrow-next">
                                <svg viewBox="0 0 8 14" fill="none"
                                     xmlns="http://www.w3.org/2000/svg">
                                    <path d="M7 13L1 7.0005L7 1"
                                          stroke="#303030" stroke-width="1.5"
                                          stroke-linecap="round"
                                          stroke-linejoin="round"/>
                                </svg>
                            </a>
                        {% endif %}
=======

        {% if search_groups %}
            {% for key, value in search_groups.items %}
                <div class="search-results__header">
                    <div class="container search-results__header-container">
                        <p class="title search-results__title">{{ key }}</p>
                        <!--  <button class="search-results__text search-results__view">All {{ value.search_results_no }} result</button> -->
                    </div>
                </div>
                {% render_articles_list value.search_results %}

                <div class="page-controls-container">

                    <div class="container">
                        <div class="pagination search-results__pagination">
                            {% if value.search_results.has_previous %}
                                <a href="{% url 'search' %}?query={{ search_query|urlencode }}&amp;page={{ value.search_results.previous_page_number }}"
                                   class="pagination__arrow pagination__arrow-prev">
                                    <svg viewBox="0 0 8 14" fill="none"
                                         xmlns="http://www.w3.org/2000/svg">
                                        <path d="M7 13L1 7.0005L7 1"
                                              stroke="#303030" stroke-width="1.5"
                                              stroke-linecap="round"
                                              stroke-linejoin="round"/>
                                    </svg>
                                </a>
                            {% endif %}
                            {% if value.search_results.has_next %}
                                <a href="{% url 'search' %}?query={{ search_query|urlencode }}&amp;page={{ value.search_results.next_page_number }}"
                                   class="pagination__arrow pagination__arrow-next">
                                    <svg viewBox="0 0 8 14" fill="none"
                                         xmlns="http://www.w3.org/2000/svg">
                                        <path d="M7 13L1 7.0005L7 1"
                                              stroke="#303030" stroke-width="1.5"
                                              stroke-linecap="round"
                                              stroke-linejoin="round"/>
                                    </svg>
                                </a>
                            {% endif %}
                        </div>
>>>>>>> b0a8c1b0
                    </div>
                </div>
            {% endfor %}


        {% elif search_query %}
            <div class="search-not-found">
                <div class="container search-not-found__container">
                    <p class="title search-not-found__title">No results found</p>
                    <div class="text search-not-found__text">
                        <p>It seems we can’t find any results based on your search.</p>
                    </div>
                </div>
            </div>
        {% else %}
            <div class="search-page">
                <div class="container search-page__container">
                    <form class="footer__search search-page-form"
                          action="/search">
                        <label class="cust-input cust-input--icon profile-form__input">
                            <span class="cust-input__icon">
                                <svg width="16" height="16" viewBox="0 0 16 16"
                                     fill="none" xmlns="http://www.w3.org/2000/svg">
                                    <path d="M7.33333 12.6667C10.2789 12.6667 12.6667 10.2789 12.6667 7.33333C12.6667 4.38781 10.2789 2 7.33333 2C4.38781 2 2 4.38781 2 7.33333C2 10.2789 4.38781 12.6667 7.33333 12.6667Z"
                                          stroke="currentcolor" stroke-width="1.5"
                                          stroke-linecap="round"
                                          stroke-linejoin="round"/>
                                    <path d="M13.9996 14L11.0996 11.1"
                                          stroke="currentcolor" stroke-width="1.5"
                                          stroke-linecap="round"
                                          stroke-linejoin="round"/>
                                </svg>
                            </span>
                                <input type="text" name="query"
                                       placeholder="Search here" pattern="\S+.*"/>
                        </label>
                        <button type="submit"
                                class="cust-btn cust-btn--dark polls-widget__submit">
                            <span>See results</span>
                        </button>
                    </form>
                </div>
            </div>
        {% endif %}
    </div>
{% endblock %}<|MERGE_RESOLUTION|>--- conflicted
+++ resolved
@@ -30,22 +30,21 @@
     </a>
 </div>-->
     <div class="search-results js-search-result search__results">
-<<<<<<< HEAD
         {% if search_groups %}
             {% for group, results in search_groups.items %}
             <div class="search-results__header">
                 <div class="container search-results__header-container">
                     <p class="title search-results__title">{{ group }} | {{ results.search_results_no }} result{{ results.search_results_no|pluralize }}</p>
-                    <!--  <button class="search-results__text search-results__view">All {{ search_results | length }} result</button> -->
+                    <!--  <button class="search-results__text search-results__view">All {{ value.search_results_no }} result</button> -->
                 </div>
             </div>
                 {% render_articles_list results.search_results %}
-            {% endfor %}
+
 
             <div class="page-controls-container">
                 <div class="container">
                     <div class="pagination search-results__pagination">
-                        {% if search_results.has_previous %}
+                        {% if value.search_results.has_previous %}
                             <a href="{% url 'search' %}?query={{ search_query|urlencode }}&amp;page={{ search_results.previous_page_number }}"
                                class="pagination__arrow pagination__arrow-prev">
                                 <svg viewBox="0 0 8 14" fill="none"
@@ -57,7 +56,7 @@
                                 </svg>
                             </a>
                         {% endif %}
-                        {% if search_results.has_next %}
+                        {% if value.search_results.has_next %}
                             <a href="{% url 'search' %}?query={{ search_query|urlencode }}&amp;page={{ search_results.next_page_number }}"
                                class="pagination__arrow pagination__arrow-next">
                                 <svg viewBox="0 0 8 14" fill="none"
@@ -69,53 +68,10 @@
                                 </svg>
                             </a>
                         {% endif %}
-=======
-
-        {% if search_groups %}
-            {% for key, value in search_groups.items %}
-                <div class="search-results__header">
-                    <div class="container search-results__header-container">
-                        <p class="title search-results__title">{{ key }}</p>
-                        <!--  <button class="search-results__text search-results__view">All {{ value.search_results_no }} result</button> -->
                     </div>
                 </div>
-                {% render_articles_list value.search_results %}
-
-                <div class="page-controls-container">
-
-                    <div class="container">
-                        <div class="pagination search-results__pagination">
-                            {% if value.search_results.has_previous %}
-                                <a href="{% url 'search' %}?query={{ search_query|urlencode }}&amp;page={{ value.search_results.previous_page_number }}"
-                                   class="pagination__arrow pagination__arrow-prev">
-                                    <svg viewBox="0 0 8 14" fill="none"
-                                         xmlns="http://www.w3.org/2000/svg">
-                                        <path d="M7 13L1 7.0005L7 1"
-                                              stroke="#303030" stroke-width="1.5"
-                                              stroke-linecap="round"
-                                              stroke-linejoin="round"/>
-                                    </svg>
-                                </a>
-                            {% endif %}
-                            {% if value.search_results.has_next %}
-                                <a href="{% url 'search' %}?query={{ search_query|urlencode }}&amp;page={{ value.search_results.next_page_number }}"
-                                   class="pagination__arrow pagination__arrow-next">
-                                    <svg viewBox="0 0 8 14" fill="none"
-                                         xmlns="http://www.w3.org/2000/svg">
-                                        <path d="M7 13L1 7.0005L7 1"
-                                              stroke="#303030" stroke-width="1.5"
-                                              stroke-linecap="round"
-                                              stroke-linejoin="round"/>
-                                    </svg>
-                                </a>
-                            {% endif %}
-                        </div>
->>>>>>> b0a8c1b0
-                    </div>
-                </div>
+            </div>
             {% endfor %}
-
-
         {% elif search_query %}
             <div class="search-not-found">
                 <div class="container search-not-found__container">
